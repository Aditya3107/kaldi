#!/bin/bash


# call the next line with the directory where the RM data is
# (the argument below is just an example).  This should contain
# subdirectories named as follows:
#    rm1_audio1  rm1_audio2	rm2_audio

<<<<<<< HEAD
local/rm_data_prep.sh /mnt/matylda2/data/RM || exit 1;
=======
#local/rm_data_prep.sh /mnt/matylda2/data/RM || exit 1;
local/rm_data_prep.sh /export/corpora5/LDC/LDC93S3A/rm_comp || exit 1;
>>>>>>> 5103ad3c

local/rm_format_data.sh || exit 1;

# mfccdir should be some place with a largish disk where you
# want to store MFCC features.
<<<<<<< HEAD
featdir=/mnt/matylda6/jhu09/qpovey/kaldi_rm_feats
=======
featdir=~/data/kaldi_rm_feats
>>>>>>> 5103ad3c

for x in train test_mar87 test_oct87 test_feb89 test_oct89 test_feb91 test_sep92; do
  steps/make_mfcc.sh data/$x exp/make_mfcc/$x $featdir 4  || exit 1;
  #steps/make_plp.sh data/$x exp/make_plp/$x $featdir 4
done

scripts/subset_data_dir.sh data/train 1000 data/train.1k  || exit 1;

# train monophone system.
steps/train_mono.sh data/train.1k data/lang exp/mono  || exit 1;


local/decode.sh --mono steps/decode_deltas.sh exp/mono/decode || exit 1;


# Get alignments from monophone system.
steps/align_deltas.sh data/train data/lang exp/mono exp/mono_ali || exit 1;

# train tri1 [first triphone pass]
steps/train_deltas.sh data/train data/lang exp/mono_ali exp/tri1 || exit 1;
# decode tri1
local/decode.sh steps/decode_deltas.sh exp/tri1/decode || exit 1;
<<<<<<< HEAD
=======
#draw-tree data/lang/phones.txt exp/tri1/tree | dot -Tps -Gsize=8,10.5 | ps2pdf - tree.pdf
>>>>>>> 5103ad3c

# align tri1
steps/align_deltas.sh --graphs "ark,s,cs:gunzip -c exp/tri1/graphs.fsts.gz|" \
    data/train data/lang exp/tri1 exp/tri1_ali || exit 1;

# train tri2a [delta+delta-deltas]
steps/train_deltas.sh data/train data/lang exp/tri1_ali exp/tri2a || exit 1;
# decode tri2a
local/decode.sh steps/decode_deltas.sh exp/tri2a/decode || exit 1;

# train tri2b [LDA+MLLT]
steps/train_lda_mllt.sh data/train data/lang exp/tri1_ali exp/tri2b || exit 1;
# decode tri2b
local/decode.sh steps/decode_lda_mllt.sh exp/tri2b/decode || exit 1;

# Train and test ET.
steps/train_lda_et.sh data/train data/lang exp/tri1_ali exp/tri2c || exit 1;
local/decode.sh steps/decode_lda_et.sh exp/tri2c/decode || exit 1;

# Align all data with LDA+MLLT system (tri2b)
steps/align_lda_mllt.sh --graphs "ark,s,cs:gunzip -c exp/tri2b/graphs.fsts.gz|" \
   data/train data/lang exp/tri2b exp/tri2b_ali || exit 1;

#  Do MMI on top of LDA+MLLT.
steps/train_lda_etc_mmi.sh data/train data/lang exp/tri2b_ali exp/tri3a || exit 1;
local/decode.sh steps/decode_lda_mllt.sh exp/tri3a/decode || exit 1;

# Do the same with boosting.
steps/train_lda_etc_mmi.sh --boost 0.05 data/train data/lang exp/tri2b_ali exp/tri3b  || exit 1;
local/decode.sh steps/decode_lda_mllt.sh exp/tri3b/decode || exit 1;

# An experiment with MCE.
steps/train_lda_etc_mce.sh data/train data/lang exp/tri2b_ali exp/tri3c || exit 1;
local/decode.sh steps/decode_lda_mllt.sh exp/tri3c/decode || exit 1;


# Do LDA+MLLT+SAT
steps/train_lda_mllt_sat.sh data/train data/lang exp/tri2b_ali exp/tri3d || exit 1;
local/decode.sh steps/decode_lda_mllt_sat.sh exp/tri3d/decode || exit 1;


# Align all data with LDA+MLLT+SAT system (tri3d)
steps/align_lda_mllt_sat.sh --graphs "ark,s,cs:gunzip -c exp/tri3d/graphs.fsts.gz|" \
    data/train data/lang exp/tri3d exp/tri3d_ali || exit 1;

# MMI on top of tri3d
steps/train_lda_etc_mmi.sh data/train data/lang exp/tri3d_ali exp/tri4a  || exit 1;
local/decode.sh steps/decode_lda_mllt_sat.sh exp/tri4a/decode || exit 1;

# Try another pass of training on top of 3d
steps/train_lda_mllt_sat.sh data/train data/lang exp/tri3d_ali exp/tri4d || exit 1;
scripts/mkgraph.sh data/lang_test exp/tri4d exp/tri4d/graph || exit 1;
local/decode.sh steps/decode_lda_mllt_sat.sh exp/tri4d/decode || exit 1;

# Next, SGMM system-- train SGMM system with speaker vectors, on top 
# of LDA+MLLT features.
steps/train_ubm_lda_etc.sh 400 data/train data/lang exp/tri2b_ali exp/ubm3d || exit 1;
steps/train_sgmm_lda_etc.sh data/train data/lang exp/tri2b_ali exp/ubm3d/final.ubm exp/sgmm3d || exit 1;

scripts/mkgraph.sh data/lang_test exp/sgmm3d exp/sgmm3d/graph || exit 1;
local/decode.sh steps/decode_sgmm_lda_etc.sh exp/sgmm3d/decode || exit 1;

# Align LDA+ET system prior to training corresponding SGMM system.
steps/align_lda_et.sh --graphs "ark,s,cs:gunzip -c exp/tri2c/graphs.fsts.gz|" \
  data/train data/lang exp/tri2c exp/tri2c_ali  || exit 1;

# Train SGMM system on top of LDA+ET.
steps/train_ubm_lda_etc.sh 400 data/train data/lang exp/tri2c_ali exp/ubm3e || exit 1;
steps/train_sgmm_lda_etc.sh data/train data/lang exp/tri2c_ali exp/ubm3e/final.ubm exp/sgmm3e || exit 1;

local/decode.sh steps/decode_sgmm_lda_etc.sh exp/sgmm3e/decode exp/tri2c/decode || exit 1;

# Now train SGMM system on top of LDA+MLLT+SAT
steps/train_ubm_lda_etc.sh 400 data/train data/lang exp/tri3d_ali exp/ubm4f || exit 1;
steps/train_sgmm_lda_etc.sh data/train data/lang exp/tri3d_ali exp/ubm4f/final.ubm exp/sgmm4f || exit 1;
local/decode.sh steps/decode_sgmm_lda_etc.sh exp/sgmm4f/decode exp/tri3d/decode || exit 1;


# Decode with fMLLR
<<<<<<< HEAD
. ./path.sh
sgmm-comp-prexform exp/sgmm4f/final.{mdl,occs,fmllr_mdl} || exit 1;
local/decode.sh steps/decode_sgmm_lda_etc_fmllr.sh exp/sgmm4f/decode_fmllr exp/sgmm4f/decode exp/tri3d/decode || exit 1;
=======
>>>>>>> 5103ad3c

local/decode.sh steps/decode_sgmm_lda_etc_fmllr.sh exp/sgmm4f/decode_fmllr exp/sgmm4f/decode exp/tri3d/decode || exit 1;

# Some system combination experiments (just compose lattices).
local/decode_combine.sh steps/decode_combine.sh exp/tri1/decode exp/tri2a/decode exp/combine_1_2a/decode || exit 1;
local/decode_combine.sh steps/decode_combine.sh exp/sgmm4f/decode/ exp/tri3d/decode exp/combine_sgmm4f_tri3d/decode || exit 1;
local/decode_combine.sh steps/decode_combine.sh exp/sgmm4f/decode/ exp/tri4a/decode exp/combine_sgmm4f_tri4a/decode || exit 1;

<<<<<<< HEAD
### From here is semi-continuous experiments. ###
### Note: this is not yet working.  Do not run this.  ***
echo "semi-continuous code not finalized" && exit 1;

# Train a classic semi-continuous model using {diag,full} densities
# the numeric parameters following exp/tri1-semi are: 
#   number of gaussians, something like 4096 for diag, 2048 for full
#   number of tree leaves 
#   type of suff-stats interpolation (0 regular, 1 preserves counts)
#   rho-stats, rho value for the smoothing of the statistics (0 for no smoothing)
#   rho-iters, rho value to interpolate the parameters with the last iteration (0 for no interpolation)

steps/train_ubm_lda_etc.sh 1024 data/train data/lang exp/tri2b_ali exp/ubm3f
steps/train_lda_mllt_semi_full.sh data/train data/lang exp/tri2b_ali exp/ubm3f/final.ubm exp/tiedfull3f 2500 1 35 0.2

=======
# Some system combination experiments (just compose lattices).
local/decode_combine.sh steps/decode_combine.sh exp/tri1/decode exp/tri2a/decode exp/combine_1_2a/decode || exit 1;
local/decode_combine.sh steps/decode_combine.sh exp/sgmm4f/decode/ exp/tri3d/decode exp/combine_sgmm4f_tri3d/decode || exit 1;
local/decode_combine.sh steps/decode_combine.sh exp/sgmm4f/decode/ exp/tri4a/decode exp/combine_sgmm4f_tri4a/decode || exit 1;

### From here is semi-continuous experiments. ###
### Note: this is not yet working.  Do not run this.  ***
echo "semi-continuous code not finalized" && exit 1;

# Train a classic semi-continuous model using {diag,full} densities
# the numeric parameters following exp/tri1-semi are: 
#   number of gaussians, something like 4096 for diag, 2048 for full
#   number of tree leaves 
#   type of suff-stats interpolation (0 regular, 1 preserves counts)
#   rho-stats, rho value for the smoothing of the statistics (0 for no smoothing)
#   rho-iters, rho value to interpolate the parameters with the last iteration (0 for no interpolation)

steps/train_ubm_lda_etc.sh 1024 data/train data/lang exp/tri2b_ali exp/ubm3f
steps/train_lda_mllt_semi_full.sh data/train data/lang exp/tri2b_ali exp/ubm3f/final.ubm exp/tiedfull3f 2500 1 35 0.2

>>>>>>> 5103ad3c
steps/train_semi_full.sh data/train data/lang exp/tri1_ali exp/tri1_semi 1024 2500 1 35 0.2
local/decode.sh steps/decode_tied_full.sh exp/tri1_semi/decode

# 2level full-cov training...
steps/train_2lvl.sh data/train data/lang exp/tri1_ali exp/tri1_2lvl 100 1024 1800 0 0 0

# Train a 2-lvl semi-continuous model using {diag,full} densities
# the numeric parameters following exp/tri1_2lvl are:
#   number of codebooks, typically 1-3 times number of phones, the more, the faster
#   total number of gaussians, something like 2048 for full, 4096 for diag
#   number of tree leaves
#   type of suff-stats interpolation (0 regular, 1 preserves counts)
#   rho-stats, rho value for the smoothing of the statistics (0 for no smoothing)
#   rho-iters, rho value to interpolate the parameters with the last iteration (0 for no interpolation)
steps/train_2lvl_full.sh data/train data/lang exp/tri1_ali exp/tri1_2lvl 104 2048 2500 0 1 10 0
local/decode.sh steps/decode_tied_full.sh exp/tri1_2lvl/decode


# note on new gselect:
# gmm-gselect --n=50 "sgmm-write-ubm exp/sgmm3d/final.mdl - | fgmm-global-to-gmm - - |" 'ark,s,cs:apply-cmvn --norm-vars=false --utt2spk=ark:data/train/utt2spk ark:exp/tri2b_ali/cmvn.ark scp:data/train/feats.scp ark:- | splice-feats ark:- ark:- | transform-feats exp/sgmm3d/final.mat ark:- ark:- |' ark,t:-  | fgmm-gselect --n=15 "sgmm-write-ubm exp/sgmm3d/final.mdl -|" 'ark,s,cs:apply-cmvn --norm-vars=false --utt2spk=ark:data/train/utt2spk ark:exp/tri2b_ali/cmvn.ark scp:data/train/feats.scp ark:- | splice-feats ark:- ark:- | transform-feats exp/sgmm3d/final.mat ark:- ark:- |' ark:- ark,t:-  | head -1 > f2<|MERGE_RESOLUTION|>--- conflicted
+++ resolved
@@ -6,22 +6,14 @@
 # subdirectories named as follows:
 #    rm1_audio1  rm1_audio2	rm2_audio
 
-<<<<<<< HEAD
-local/rm_data_prep.sh /mnt/matylda2/data/RM || exit 1;
-=======
 #local/rm_data_prep.sh /mnt/matylda2/data/RM || exit 1;
 local/rm_data_prep.sh /export/corpora5/LDC/LDC93S3A/rm_comp || exit 1;
->>>>>>> 5103ad3c
 
 local/rm_format_data.sh || exit 1;
 
 # mfccdir should be some place with a largish disk where you
 # want to store MFCC features.
-<<<<<<< HEAD
-featdir=/mnt/matylda6/jhu09/qpovey/kaldi_rm_feats
-=======
 featdir=~/data/kaldi_rm_feats
->>>>>>> 5103ad3c
 
 for x in train test_mar87 test_oct87 test_feb89 test_oct89 test_feb91 test_sep92; do
   steps/make_mfcc.sh data/$x exp/make_mfcc/$x $featdir 4  || exit 1;
@@ -44,10 +36,7 @@
 steps/train_deltas.sh data/train data/lang exp/mono_ali exp/tri1 || exit 1;
 # decode tri1
 local/decode.sh steps/decode_deltas.sh exp/tri1/decode || exit 1;
-<<<<<<< HEAD
-=======
 #draw-tree data/lang/phones.txt exp/tri1/tree | dot -Tps -Gsize=8,10.5 | ps2pdf - tree.pdf
->>>>>>> 5103ad3c
 
 # align tri1
 steps/align_deltas.sh --graphs "ark,s,cs:gunzip -c exp/tri1/graphs.fsts.gz|" \
@@ -127,37 +116,10 @@
 
 
 # Decode with fMLLR
-<<<<<<< HEAD
-. ./path.sh
-sgmm-comp-prexform exp/sgmm4f/final.{mdl,occs,fmllr_mdl} || exit 1;
-local/decode.sh steps/decode_sgmm_lda_etc_fmllr.sh exp/sgmm4f/decode_fmllr exp/sgmm4f/decode exp/tri3d/decode || exit 1;
-=======
->>>>>>> 5103ad3c
 
 local/decode.sh steps/decode_sgmm_lda_etc_fmllr.sh exp/sgmm4f/decode_fmllr exp/sgmm4f/decode exp/tri3d/decode || exit 1;
 
-# Some system combination experiments (just compose lattices).
-local/decode_combine.sh steps/decode_combine.sh exp/tri1/decode exp/tri2a/decode exp/combine_1_2a/decode || exit 1;
-local/decode_combine.sh steps/decode_combine.sh exp/sgmm4f/decode/ exp/tri3d/decode exp/combine_sgmm4f_tri3d/decode || exit 1;
-local/decode_combine.sh steps/decode_combine.sh exp/sgmm4f/decode/ exp/tri4a/decode exp/combine_sgmm4f_tri4a/decode || exit 1;
 
-<<<<<<< HEAD
-### From here is semi-continuous experiments. ###
-### Note: this is not yet working.  Do not run this.  ***
-echo "semi-continuous code not finalized" && exit 1;
-
-# Train a classic semi-continuous model using {diag,full} densities
-# the numeric parameters following exp/tri1-semi are: 
-#   number of gaussians, something like 4096 for diag, 2048 for full
-#   number of tree leaves 
-#   type of suff-stats interpolation (0 regular, 1 preserves counts)
-#   rho-stats, rho value for the smoothing of the statistics (0 for no smoothing)
-#   rho-iters, rho value to interpolate the parameters with the last iteration (0 for no interpolation)
-
-steps/train_ubm_lda_etc.sh 1024 data/train data/lang exp/tri2b_ali exp/ubm3f
-steps/train_lda_mllt_semi_full.sh data/train data/lang exp/tri2b_ali exp/ubm3f/final.ubm exp/tiedfull3f 2500 1 35 0.2
-
-=======
 # Some system combination experiments (just compose lattices).
 local/decode_combine.sh steps/decode_combine.sh exp/tri1/decode exp/tri2a/decode exp/combine_1_2a/decode || exit 1;
 local/decode_combine.sh steps/decode_combine.sh exp/sgmm4f/decode/ exp/tri3d/decode exp/combine_sgmm4f_tri3d/decode || exit 1;
@@ -178,7 +140,6 @@
 steps/train_ubm_lda_etc.sh 1024 data/train data/lang exp/tri2b_ali exp/ubm3f
 steps/train_lda_mllt_semi_full.sh data/train data/lang exp/tri2b_ali exp/ubm3f/final.ubm exp/tiedfull3f 2500 1 35 0.2
 
->>>>>>> 5103ad3c
 steps/train_semi_full.sh data/train data/lang exp/tri1_ali exp/tri1_semi 1024 2500 1 35 0.2
 local/decode.sh steps/decode_tied_full.sh exp/tri1_semi/decode
 
