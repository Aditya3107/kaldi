#!/bin/bash 

# Copyright 2012  Johns Hopkins University (Author: Daniel Povey)
# Apache 2.0
# To be run from .. (one directory up from here)
# see ../run.sh for example

# Begin configuration section.
nj=4
cmd=run.pl
mfcc_config=conf/mfcc.conf
compress=true
# End configuration section.

echo "$0 $@"  # Print the command line for logging

if [ -f path.sh ]; then . ./path.sh; fi
. parse_options.sh || exit 1;

if [ $# != 3 ]; then
   echo "usage: make_mfcc.sh [options] <data-dir> <log-dir> <path-to-mfccdir>";
   echo "options: "
   echo "  --mfcc-config <config-file>                      # config passed to compute-mfcc-feats "
   echo "  --nj <nj>                                        # number of parallel jobs"
   echo "  --cmd (utils/run.pl|utils/queue.pl <queue opts>) # how to run jobs."
   exit 1;
fi

data=$1
logdir=$2
mfccdir=$3


# make $mfccdir an absolute pathname.
mfccdir=`perl -e '($dir,$pwd)= @ARGV; if($dir!~m:^/:) { $dir = "$pwd/$dir"; } print $dir; ' $mfccdir ${PWD}`

# use "name" as part of name of the archive.
name=`basename $data`

mkdir -p $mfccdir || exit 1;
mkdir -p $logdir || exit 1;

scp=$data/wav.scp

required="$scp $mfcc_config"

for f in $required; do
  if [ ! -f $f ]; then
    echo "make_mfcc.sh: no such file $f"
    exit 1;
  fi
done
utils/validate_data_dir.sh --no-text --no-feats $data || exit 1;

# note: in general, the double-parenthesis construct in bash "((" is "C-style
# syntax" where we can get rid of the $ for variable names, and omit spaces.
# The "for" loop in this style is a special construct.

if [ -f $data/spk2warp ]; then
  echo "$0 [info]: using VTLN warp factors from $data/spk2warp"
  vtln_opts="--vtln-map=ark:$data/spk2warp --utt2spk=ark:$data/utt2spk"
fi

if [ -f $data/segments ]; then
  echo "$0 [info]: segments file exists: using that."

  split_segments=""
  for ((n=1; n<=nj; n++)); do
    split_segments="$split_segments $logdir/segments.$n"
  done
 
  utils/split_scp.pl $data/segments $split_segments || exit 1;
  rm $logdir/.error 2>/dev/null

  $cmd JOB=1:$nj $logdir/make_mfcc_${name}.JOB.log \
    extract-segments scp:$scp $logdir/segments.JOB ark:- \| \
    compute-mfcc-feats $vtln_opts --verbose=2 --config=$mfcc_config ark:- ark:- \| \
    copy-feats --compress=$compress ark:- \
      ark,scp:$mfccdir/raw_mfcc_$name.JOB.ark,$mfccdir/raw_mfcc_$name.JOB.scp \
     || exit 1;

else
  echo "$0: [info]: no segments file exists: assuming wav.scp indexed by utterance."
  split_scps=""
  for ((n=1; n<=nj; n++)); do
    split_scps="$split_scps $logdir/wav_${name}.$n.scp"
  done

  utils/split_scp.pl $scp $split_scps || exit 1;

  $cmd JOB=1:$nj $logdir/make_mfcc_${name}.JOB.log \
<<<<<<< HEAD
    compute-mfcc-feats  --verbose=2 --config=$mfcc_config scp,p:$logdir/wav.JOB.scp ark:- \| \
=======
    compute-mfcc-feats  $vtln_opts --verbose=2 --config=$mfcc_config \
     scp:$logdir/wav_${name}.JOB.scp ark:- \| \
>>>>>>> 6884be61
      copy-feats --compress=$compress ark:- \
      ark,scp:$mfccdir/raw_mfcc_$name.JOB.ark,$mfccdir/raw_mfcc_$name.JOB.scp \
      || exit 1;
fi


if [ -f $logdir/.error.$name ]; then
  echo "Error producing mfcc features for $name:"
  tail $logdir/make_mfcc_${name}.1.log
  exit 1;
fi

# concatenate the .scp files together.
for ((n=1; n<=nj; n++)); do
  cat $mfccdir/raw_mfcc_$name.$n.scp || exit 1;
done > $data/feats.scp

rm $logdir/wav_${name}.*.scp  $logdir/segments.* 2>/dev/null

nf=`cat $data/feats.scp | wc -l` 
nu=`cat $data/utt2spk | wc -l` 
if [ $nf -ne $nu ]; then
  echo "It seems not all of the feature files were successfully processed ($nf != $nu);"
  echo "consider using utils/fix_data_dir.sh $data"
fi

if [ $nf -lt $[$nu - ($nu/20)] ]; then
  echo "Less than 95% the features were successfully generated.  Probably a serious error."
  exit 1;
fi

echo "Succeeded creating MFCC features for $name"<|MERGE_RESOLUTION|>--- conflicted
+++ resolved
@@ -87,14 +87,9 @@
   done
 
   utils/split_scp.pl $scp $split_scps || exit 1;
-
   $cmd JOB=1:$nj $logdir/make_mfcc_${name}.JOB.log \
-<<<<<<< HEAD
-    compute-mfcc-feats  --verbose=2 --config=$mfcc_config scp,p:$logdir/wav.JOB.scp ark:- \| \
-=======
     compute-mfcc-feats  $vtln_opts --verbose=2 --config=$mfcc_config \
      scp:$logdir/wav_${name}.JOB.scp ark:- \| \
->>>>>>> 6884be61
       copy-feats --compress=$compress ark:- \
       ark,scp:$mfccdir/raw_mfcc_$name.JOB.ark,$mfccdir/raw_mfcc_$name.JOB.scp \
       || exit 1;
