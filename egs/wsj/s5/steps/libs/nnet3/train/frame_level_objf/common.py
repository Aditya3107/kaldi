
# Copyright 2016 Vijayaditya Peddinti.
#           2016 Vimal Manohar
#           2017 Johns Hopkins University (author: Daniel Povey)
# Apache 2.0.

""" This is a module with methods which will be used by scripts for training of
deep neural network acoustic model and raw model (i.e., generic neural
network without transition model) with frame-level objectives.
"""

import glob
import logging
import math
import os
import time

import libs.common as common_lib
import libs.nnet3.train.common as common_train_lib

logger = logging.getLogger(__name__)
logger.addHandler(logging.NullHandler())


def train_new_models(dir, iter, srand, num_jobs,
                     num_archives_processed, num_archives,
                     raw_model_string, egs_dir,
                     momentum, max_param_change,
                     shuffle_buffer_size, minibatch_size_str,
                     image_augmentation_opts,
                     run_opts, frames_per_eg=-1,
                     min_deriv_time=None, max_deriv_time_relative=None,
<<<<<<< HEAD
                     use_multitask_egs=False):
=======
                     use_multitask_egs=False,
                     backstitch_training_scale=0.0, backstitch_training_interval=1):
>>>>>>> a234281c
    """ Called from train_one_iteration(), this model does one iteration of
    training with 'num_jobs' jobs, and writes files like
    exp/tdnn_a/24.{1,2,3,..<num_jobs>}.raw

    We cannot easily use a single parallel SGE job to do the main training,
    because the computation of which archive and which --frame option
    to use for each job is a little complex, so we spawn each one separately.
    this is no longer true for RNNs as we use do not use the --frame option
    but we use the same script for consistency with FF-DNN code

    Selected args:
        frames_per_eg: The default value -1 implies chunk_level_training, which
            is particularly applicable to RNN training. If it is > 0, then it
            implies frame-level training, which is applicable for DNN training.
            If it is > 0, then each parallel SGE job created, a different frame
            numbered 0..frames_per_eg-1 is used.
        use_multitask_egs : True, if different examples used to train multiple
                            tasks or outputs, e.g.multilingual training.
                            multilingual egs can be generated using get_egs.sh and
                            steps/nnet3/multilingual/allocate_multilingual_examples.py,
                            those are the top-level scripts.
    """

    chunk_level_training = False if frames_per_eg > 0 else True

    deriv_time_opts = []
    if min_deriv_time is not None:
        deriv_time_opts.append("--optimization.min-deriv-time={0}".format(
                           min_deriv_time))
    if max_deriv_time_relative is not None:
        deriv_time_opts.append("--optimization.max-deriv-time-relative={0}".format(
                           max_deriv_time_relative))

    threads = []

    # the GPU timing info is only printed if we use the --verbose=1 flag; this
    # slows down the computation slightly, so don't accumulate it on every
    # iteration.  Don't do it on iteration 0 either, because we use a smaller
    # than normal minibatch size, and people may get confused thinking it's
    # slower for iteration 0 because of the verbose option.
    verbose_opt = ("--verbose=1" if iter % 20 == 0 and iter > 0 else "")

    for job in range(1, num_jobs+1):
        # k is a zero-based index that we will derive the other indexes from.
        k = num_archives_processed + job - 1

        # work out the 1-based archive index.
        archive_index = (k % num_archives) + 1

        if not chunk_level_training:
            frame = (k / num_archives + archive_index) % frames_per_eg

        cache_io_opts = (("--read-cache={dir}/cache.{iter}".format(dir=dir,
                                                                  iter=iter)
                          if iter > 0 else "") +
                         (" --write-cache={0}/cache.{1}".format(dir, iter + 1)
                          if job == 1 else ""))

        if image_augmentation_opts:
            image_augmentation_cmd = (
                'nnet3-egs-augment-image --srand={srand} {aug_opts} ark:- ark:- |'.format(
                    srand=k+srand,
                    aug_opts=image_augmentation_opts))
        else:
            image_augmentation_cmd = ''

<<<<<<< HEAD
=======

>>>>>>> a234281c
        multitask_egs_opts = common_train_lib.get_multitask_egs_opts(
            egs_dir,
            egs_prefix="egs.",
            archive_index=archive_index,
            use_multitask_egs=use_multitask_egs)

        scp_or_ark = "scp" if use_multitask_egs else "ark"

        egs_rspecifier = (
            """ark,bg:nnet3-copy-egs {frame_opts} {multitask_egs_opts} \
            {scp_or_ark}:{egs_dir}/egs.{archive_index}.{scp_or_ark} ark:- | \
            nnet3-shuffle-egs --buffer-size={shuffle_buffer_size} \
<<<<<<< HEAD
            --srand={srand} ark:- ark:- | \
            nnet3-merge-egs --minibatch-size={minibatch_size} \
            --discard-partial-minibatches=true ark:- ark:- |""".format(
                frame_opts=("" if chunk_level_training
                            else "--frame={0}".format(frame)),
                egs_dir=egs_dir,
                archive_index=archive_index,
                shuffle_buffer_size=shuffle_buffer_size,
                minibatch_size=minibatch_size_str,
                srand=iter + srand,
=======
            --srand={srand} ark:- ark:- | {aug_cmd} \
            nnet3-merge-egs --minibatch-size={minibatch_size} ark:- ark:- |""".format(
                frame_opts=("" if chunk_level_training
                            else "--frame={0}".format(frame)),
                egs_dir=egs_dir, archive_index=archive_index,
                shuffle_buffer_size=shuffle_buffer_size,
                minibatch_size=minibatch_size_str,
                aug_cmd=image_augmentation_cmd,
                srand=iter+srand,
>>>>>>> a234281c
                scp_or_ark=scp_or_ark,
                multitask_egs_opts=multitask_egs_opts))

        # note: the thread waits on that process's completion.
        thread = common_lib.background_command(
            """{command} {train_queue_opt} {dir}/log/train.{iter}.{job}.log \
                    nnet3-train {parallel_train_opts} {cache_io_opts} \
                     {verbose_opt} --print-interval=10 \
                    --momentum={momentum} \
                    --max-param-change={max_param_change} \
<<<<<<< HEAD
                    {deriv_time_opts} "{raw_model}" \
                    "{egs_rspecifier}" \
                    {dir}/{next_iter}.{job}.raw""".format(
                        command=run_opts.command,
                        train_queue_opt=run_opts.train_queue_opt,
                        dir=dir, iter=iter,
                        next_iter=iter + 1,
                        job=job,
                        parallel_train_opts=run_opts.parallel_train_opts,
                        cache_io_opts=cache_io_opts,
                        verbose_opt=verbose_opt,
                        momentum=momentum, max_param_change=max_param_change,
                        deriv_time_opts=" ".join(deriv_time_opts),
                        raw_model=raw_model_string,
                        aug_cmd=image_augmentation_cmd,
                        egs_rspecifier=egs_rspecifier),
=======
                    --backstitch-training-scale={backstitch_training_scale} \
                    --backstitch-training-interval={backstitch_training_interval} \
                    --srand={srand} \
                    {deriv_time_opts} "{raw_model}" "{egs_rspecifier}" \
                    {dir}/{next_iter}.{job}.raw""".format(
                command=run_opts.command,
                train_queue_opt=run_opts.train_queue_opt,
                dir=dir, iter=iter,
                next_iter=iter + 1, srand=iter + srand,
                job=job,
                parallel_train_opts=run_opts.parallel_train_opts,
                cache_io_opts=cache_io_opts,
                verbose_opt=verbose_opt,
                momentum=momentum, max_param_change=max_param_change,
                backstitch_training_scale=backstitch_training_scale,
                backstitch_training_interval=backstitch_training_interval,
                deriv_time_opts=" ".join(deriv_time_opts),
                raw_model=raw_model_string,
                egs_rspecifier=egs_rspecifier),
>>>>>>> a234281c
            require_zero_status=True)

        threads.append(thread)

    for thread in threads:
        thread.join()


def train_one_iteration(dir, iter, srand, egs_dir,
                        num_jobs, num_archives_processed, num_archives,
                        learning_rate, minibatch_size_str,
                        momentum, max_param_change, shuffle_buffer_size,
                        run_opts, image_augmentation_opts=None,
                        frames_per_eg=-1,
                        min_deriv_time=None, max_deriv_time_relative=None,
                        shrinkage_value=1.0, dropout_edit_string="",
                        get_raw_nnet_from_am=True,
<<<<<<< HEAD
                        use_multitask_egs=False):
=======
                        use_multitask_egs=False,
                        backstitch_training_scale=0.0, backstitch_training_interval=1):
>>>>>>> a234281c
    """ Called from steps/nnet3/train_*.py scripts for one iteration of neural
    network training

    Selected args:
        frames_per_eg: The default value -1 implies chunk_level_training, which
            is particularly applicable to RNN training. If it is > 0, then it
            implies frame-level training, which is applicable for DNN training.
            If it is > 0, then each parallel SGE job created, a different frame
            numbered 0..frames_per_eg-1 is used.
        shrinkage_value: If value is 1.0, no shrinkage is done; otherwise
            parameter values are scaled by this value.
        get_raw_nnet_from_am: If True, then the network is read and stored as
            acoustic model i.e. along with transition model e.g. 10.mdl
            as against a raw network e.g. 10.raw when the value is False.
    """

    # Set off jobs doing some diagnostics, in the background.
    # Use the egs dir from the previous iteration for the diagnostics
    logger.info("Training neural net (pass {0})".format(iter))

    # check if different iterations use the same random seed
    if os.path.exists('{0}/srand'.format(dir)):
        try:
            saved_srand = int(open('{0}/srand'.format(dir)).readline().strip())
        except (IOError, ValueError):
            logger.error("Exception while reading the random seed "
                         "for training")
            raise
        if srand != saved_srand:
            logger.warning("The random seed provided to this iteration "
                           "(srand={0}) is different from the one saved last "
                           "time (srand={1}). Using srand={0}.".format(
                               srand, saved_srand))
    else:
        with open('{0}/srand'.format(dir), 'w') as f:
            f.write(str(srand))

    # Sets off some background jobs to compute train and
    # validation set objectives
    compute_train_cv_probabilities(
        dir=dir, iter=iter, egs_dir=egs_dir,
        run_opts=run_opts,
        get_raw_nnet_from_am=get_raw_nnet_from_am,
        use_multitask_egs=use_multitask_egs)

    if iter > 0:
        # Runs in the background
        compute_progress(dir=dir, iter=iter, egs_dir=egs_dir,
                         run_opts=run_opts,
                         get_raw_nnet_from_am=get_raw_nnet_from_am,
                         use_multitask_egs=use_multitask_egs)
<<<<<<< HEAD

=======
>>>>>>> a234281c

    do_average = (iter > 0)

    if get_raw_nnet_from_am:
        raw_model_string = ("nnet3-am-copy --raw=true --learning-rate={0} "
                            "--scale={1} {2}/{3}.mdl - |".format(
                                learning_rate, shrinkage_value,
                                dir, iter))

    else:
        raw_model_string = ("nnet3-copy --learning-rate={lr} --scale={s} "
                            "{dir}/{iter}.raw - |".format(
                                lr=learning_rate, s=shrinkage_value,
                                dir=dir, iter=iter))

    raw_model_string = raw_model_string + dropout_edit_string

    if do_average:
        cur_minibatch_size_str = minibatch_size_str
        cur_max_param_change = max_param_change
    else:
        # on iteration zero, use a smaller minibatch size (and we will later
        # choose the output of just one of the jobs): the model-averaging isn't
        # always helpful when the model is changing too fast (i.e. it can worsen
        # the objective function), and the smaller minibatch size will help to
        # keep the update stable.
        cur_minibatch_size_str = common_train_lib.halve_minibatch_size_str(minibatch_size_str)
        cur_max_param_change = float(max_param_change) / math.sqrt(2)

    shrink_info_str = ''
    if shrinkage_value != 1.0:
        shrink_info_str = ' and shrink value is {0}'.format(shrinkage_value)

    logger.info("On iteration {0}, learning rate is {1}"
                "{shrink_info}.".format(
                    iter, learning_rate,
                    shrink_info=shrink_info_str))

    train_new_models(dir=dir, iter=iter, srand=srand, num_jobs=num_jobs,
                     num_archives_processed=num_archives_processed,
                     num_archives=num_archives,
                     raw_model_string=raw_model_string, egs_dir=egs_dir,
                     momentum=momentum, max_param_change=cur_max_param_change,
                     shuffle_buffer_size=shuffle_buffer_size,
                     minibatch_size_str=cur_minibatch_size_str,
                     run_opts=run_opts,
                     frames_per_eg=frames_per_eg,
                     min_deriv_time=min_deriv_time,
                     max_deriv_time_relative=max_deriv_time_relative,
<<<<<<< HEAD
                     use_multitask_egs=use_multitask_egs,
                     image_augmentation_opts=image_augmentation_opts)
=======
                     image_augmentation_opts=image_augmentation_opts,
                     use_multitask_egs=use_multitask_egs,
                     backstitch_training_scale=backstitch_training_scale,
                     backstitch_training_interval=backstitch_training_interval)
>>>>>>> a234281c

    [models_to_average, best_model] = common_train_lib.get_successful_models(
         num_jobs, '{0}/log/train.{1}.%.log'.format(dir, iter))
    nnets_list = []
    for n in models_to_average:
        nnets_list.append("{0}/{1}.{2}.raw".format(dir, iter + 1, n))

    if do_average:
        # average the output of the different jobs.
        common_train_lib.get_average_nnet_model(
            dir=dir, iter=iter,
            nnets_list=" ".join(nnets_list),
            run_opts=run_opts,
            get_raw_nnet_from_am=get_raw_nnet_from_am)

    else:
        # choose the best model from different jobs
        common_train_lib.get_best_nnet_model(
            dir=dir, iter=iter,
            best_model_index=best_model,
            run_opts=run_opts,
            get_raw_nnet_from_am=get_raw_nnet_from_am)

    try:
        for i in range(1, num_jobs + 1):
            os.remove("{0}/{1}.{2}.raw".format(dir, iter + 1, i))
    except OSError:
        logger.error("Error while trying to delete the raw models")
        raise

    if get_raw_nnet_from_am:
        new_model = "{0}/{1}.mdl".format(dir, iter + 1)
    else:
        new_model = "{0}/{1}.raw".format(dir, iter + 1)

    if not os.path.isfile(new_model):
        raise Exception("Could not find {0}, at the end of "
                        "iteration {1}".format(new_model, iter))
    elif os.stat(new_model).st_size == 0:
        raise Exception("{0} has size 0. Something went wrong in "
                        "iteration {1}".format(new_model, iter))
    if os.path.exists("{0}/cache.{1}".format(dir, iter)):
        os.remove("{0}/cache.{1}".format(dir, iter))


def compute_preconditioning_matrix(dir, egs_dir, num_lda_jobs, run_opts,
                                   max_lda_jobs=None, rand_prune=4.0,
                                   lda_opts=None):
    if max_lda_jobs is not None:
        if num_lda_jobs > max_lda_jobs:
            num_lda_jobs = max_lda_jobs

    # Write stats with the same format as stats for LDA.
    common_lib.execute_command(
        """{command} JOB=1:{num_lda_jobs} {dir}/log/get_lda_stats.JOB.log \
                nnet3-acc-lda-stats --rand-prune={rand_prune} \
                {dir}/init.raw "ark:{egs_dir}/egs.JOB.ark" \
                {dir}/JOB.lda_stats""".format(
                    command=run_opts.command,
                    num_lda_jobs=num_lda_jobs,
                    dir=dir,
                    egs_dir=egs_dir,
                    rand_prune=rand_prune))

    # the above command would have generated dir/{1..num_lda_jobs}.lda_stats
    lda_stat_files = map(lambda x: '{0}/{1}.lda_stats'.format(dir, x),
                         range(1, num_lda_jobs + 1))

    common_lib.execute_command(
        """{command} {dir}/log/sum_transform_stats.log \
                sum-lda-accs {dir}/lda_stats {lda_stat_files}""".format(
                    command=run_opts.command,
                    dir=dir, lda_stat_files=" ".join(lda_stat_files)))

    for file in lda_stat_files:
        try:
            os.remove(file)
        except OSError:
            logger.error("There was error while trying to remove "
                         "lda stat files.")
            raise
    # this computes a fixed affine transform computed in the way we described
    # in Appendix C.6 of http://arxiv.org/pdf/1410.7455v6.pdf; it's a scaled
    # variant of an LDA transform but without dimensionality reduction.

    common_lib.execute_command(
        """{command} {dir}/log/get_transform.log \
                nnet-get-feature-transform {lda_opts} {dir}/lda.mat \
                {dir}/lda_stats""".format(
                    command=run_opts.command, dir=dir,
                    lda_opts=lda_opts if lda_opts is not None else ""))

    common_lib.force_symlink("../lda.mat", "{0}/configs/lda.mat".format(dir))


def compute_train_cv_probabilities(dir, iter, egs_dir, run_opts,
                                   get_raw_nnet_from_am=True,
                                   use_multitask_egs=False):
    if get_raw_nnet_from_am:
        model = "nnet3-am-copy --raw=true {dir}/{iter}.mdl - |".format(
                    dir=dir, iter=iter)
    else:
        model = "{dir}/{iter}.raw".format(dir=dir, iter=iter)

    scp_or_ark = "scp" if use_multitask_egs else "ark"
    egs_suffix = ".scp" if use_multitask_egs else ".egs"
<<<<<<< HEAD

    egs_rspecifier = ("{0}:{1}/valid_diagnostic{2}".format(
        scp_or_ark, egs_dir, egs_suffix))
=======
    egs_rspecifier = ("{0}:{1}/valid_diagnostic{2}".format(
        scp_or_ark, egs_dir, egs_suffix))

    multitask_egs_opts = common_train_lib.get_multitask_egs_opts(
                             egs_dir,
                             egs_prefix="valid_diagnostic.",
                             use_multitask_egs=use_multitask_egs)
>>>>>>> a234281c

    multitask_egs_opts = common_train_lib.get_multitask_egs_opts(
                             egs_dir,
                             egs_prefix="valid_diagnostic.",
                             use_multitask_egs=use_multitask_egs)
    common_lib.background_command(
        """ {command} {dir}/log/compute_prob_valid.{iter}.log \
                nnet3-compute-prob "{model}" \
                "ark,bg:nnet3-copy-egs {multitask_egs_opts} \
                    {egs_rspecifier} ark:- | \
                    nnet3-merge-egs --minibatch-size=1:64 ark:- \
                    ark:- |" """.format(command=run_opts.command,
                                        dir=dir,
                                        iter=iter,
                                        egs_rspecifier=egs_rspecifier,
                                        model=model,
<<<<<<< HEAD
                                        egs_dir=egs_dir,
                                        multitask_egs_opts=multitask_egs_opts))
=======
                                        multitask_egs_opts=multitask_egs_opts))

    egs_rspecifier = ("{0}:{1}/train_diagnostic{2}".format(
        scp_or_ark, egs_dir, egs_suffix))

    multitask_egs_opts = common_train_lib.get_multitask_egs_opts(
                             egs_dir,
                             egs_prefix="train_diagnostic.",
                             use_multitask_egs=use_multitask_egs)
>>>>>>> a234281c

    egs_rspecifier = ("{0}:{1}/train_diagnostic{2}".format(
        scp_or_ark, egs_dir, egs_suffix))

    multitask_egs_opts = common_train_lib.get_multitask_egs_opts(
                             egs_dir,
                             egs_prefix="train_diagnostic.",
                             use_multitask_egs=use_multitask_egs)
    common_lib.background_command(
        """{command} {dir}/log/compute_prob_train.{iter}.log \
                nnet3-compute-prob "{model}" \
                "ark,bg:nnet3-copy-egs {multitask_egs_opts} \
                    {egs_rspecifier} ark:- | \
                    nnet3-merge-egs --minibatch-size=1:64 ark:- \
                    ark:- |" """.format(command=run_opts.command,
                                        dir=dir,
                                        iter=iter,
                                        egs_rspecifier=egs_rspecifier,
                                        model=model,
<<<<<<< HEAD
                                        egs_dir=egs_dir,
                                        multitask_egs_opts=multitask_egs_opts))
=======
                                        multitask_egs_opts=multitask_egs_opts))

>>>>>>> a234281c


def compute_progress(dir, iter, egs_dir,
                     run_opts,
                     get_raw_nnet_from_am=True,
                     use_multitask_egs=False):
    if get_raw_nnet_from_am:
        prev_model = "nnet3-am-copy --raw=true {0}/{1}.mdl - |".format(
               dir, iter - 1)
        model = "nnet3-am-copy --raw=true {0}/{1}.mdl - |".format(dir, iter)
    else:
        prev_model = '{0}/{1}.raw'.format(dir, iter - 1)
        model = '{0}/{1}.raw'.format(dir, iter)


    scp_or_ark = "scp" if use_multitask_egs else "ark"
    egs_suffix = ".scp" if use_multitask_egs else ".egs"

    egs_rspecifier = "{0}:{1}/train_diagnostic{2}".format(
        scp_or_ark, egs_dir, egs_suffix)

    multitask_egs_opts = common_train_lib.get_multitask_egs_opts(
                             egs_dir,
                             egs_prefix="train_diagnostic.",
                             use_multitask_egs=use_multitask_egs)

    common_lib.background_command(
            """{command} {dir}/log/progress.{iter}.log \
                    nnet3-info "{model}" '&&' \
                    nnet3-show-progress --use-gpu=no "{prev_model}" "{model}" \
                    "ark,bg:nnet3-copy-egs {multitask_egs_opts} \
                        {egs_rspecifier} ark:- | \
                        nnet3-merge-egs --minibatch-size=1:64 ark:- \
                        ark:- |" """.format(command=run_opts.command,
                                            dir=dir,
                                            iter=iter,
                                            egs_rspecifier=egs_rspecifier,
                                            model=model,
                                            prev_model=prev_model,
                                            multitask_egs_opts=multitask_egs_opts))


def combine_models(dir, num_iters, models_to_combine, egs_dir,
                   minibatch_size_str,
                   run_opts,
                   chunk_width=None, get_raw_nnet_from_am=True,
                   sum_to_one_penalty=0.0,
                   use_multitask_egs=False):
    """ Function to do model combination

    In the nnet3 setup, the logic
    for doing averaging of subsets of the models in the case where
    there are too many models to reliably esetimate interpolation
    factors (max_models_combine) is moved into the nnet3-combine.
    """
    raw_model_strings = []
    logger.info("Combining {0} models.".format(models_to_combine))

    models_to_combine.add(num_iters)

    for iter in sorted(models_to_combine):
        if get_raw_nnet_from_am:
            model_file = '{0}/{1}.mdl'.format(dir, iter)
            if not os.path.exists(model_file):
                raise Exception('Model file {0} missing'.format(model_file))
            raw_model_strings.append(
                '"nnet3-am-copy --raw=true {0} -|"'.format(model_file))
        else:
            model_file = '{0}/{1}.raw'.format(dir, iter)
            if not os.path.exists(model_file):
                raise Exception('Model file {0} missing'.format(model_file))
            raw_model_strings.append(model_file)

    if get_raw_nnet_from_am:
        out_model = ("| nnet3-am-copy --set-raw-nnet=- {dir}/{num_iters}.mdl "
                     "{dir}/combined.mdl".format(dir=dir, num_iters=num_iters))
    else:
        out_model = '{dir}/final.raw'.format(dir=dir)


    scp_or_ark = "scp" if use_multitask_egs else "ark"
    egs_suffix = ".scp" if use_multitask_egs else ".egs"

    egs_rspecifier = "{0}:{1}/combine{2}".format(scp_or_ark,
                                                 egs_dir, egs_suffix)

    multitask_egs_opts = common_train_lib.get_multitask_egs_opts(
                             egs_dir,
                             egs_prefix="combine.",
                             use_multitask_egs=use_multitask_egs)
    # We reverse the order of the raw model strings so that the freshest one
    # goes first.  This is important for systems that include batch
    # normalization-- it means that the freshest batch-norm stats are used.
    # Since the batch-norm stats are not technically parameters, they are not
    # combined in the combination code, they are just obtained from the first
    # model.
    raw_model_strings = list(reversed(raw_model_strings))

    scp_or_ark = "scp" if use_multitask_egs else "ark"
    egs_suffix = ".scp" if use_multitask_egs else ".egs"

    egs_rspecifier = "{0}:{1}/combine{2}".format(scp_or_ark,
                                                 egs_dir, egs_suffix)

    multitask_egs_opts = common_train_lib.get_multitask_egs_opts(
                             egs_dir,
                             egs_prefix="combine.",
                             use_multitask_egs=use_multitask_egs)
    common_lib.execute_command(
        """{command} {combine_queue_opt} {dir}/log/combine.log \
                nnet3-combine --num-iters=80 \
                --enforce-sum-to-one={hard_enforce} \
                --sum-to-one-penalty={penalty} \
                --enforce-positive-weights=true \
                --verbose=3 {raw_models} \
                "ark,bg:nnet3-copy-egs {multitask_egs_opts} \
<<<<<<< HEAD
                {egs_rspecifier} ark:- | \
                nnet3-merge-egs --minibatch-size={mbsize} ark:- ark:- |" \
=======
                    {egs_rspecifier} ark:- | \
                      nnet3-merge-egs --minibatch-size={mbsize} ark:- ark:- |" \
>>>>>>> a234281c
                "{out_model}"
        """.format(command=run_opts.command,
                   combine_queue_opt=run_opts.combine_queue_opt,
                   dir=dir, raw_models=" ".join(raw_model_strings),
                   egs_rspecifier=egs_rspecifier,
                   hard_enforce=(sum_to_one_penalty <= 0),
                   penalty=sum_to_one_penalty,
                   mbsize=minibatch_size_str,
                   out_model=out_model,
<<<<<<< HEAD
                   egs_dir=egs_dir,
=======
>>>>>>> a234281c
                   multitask_egs_opts=multitask_egs_opts))

    # Compute the probability of the final, combined model with
    # the same subset we used for the previous compute_probs, as the
    # different subsets will lead to different probs.
    if get_raw_nnet_from_am:
        compute_train_cv_probabilities(
            dir=dir, iter='combined', egs_dir=egs_dir,
<<<<<<< HEAD
            run_opts=run_opts,
            use_multitask_egs=use_multitask_egs)
=======
            run_opts=run_opts, use_multitask_egs=use_multitask_egs)
>>>>>>> a234281c
    else:
        compute_train_cv_probabilities(
            dir=dir, iter='final', egs_dir=egs_dir,
            run_opts=run_opts, get_raw_nnet_from_am=False,
            use_multitask_egs=use_multitask_egs)
<<<<<<< HEAD

=======
>>>>>>> a234281c

def get_realign_iters(realign_times, num_iters,
                      num_jobs_initial, num_jobs_final):
    """ Takes the realign_times string and identifies the approximate
        iterations at which realignments have to be done.

    realign_times is a space seperated string of values between 0 and 1
    """

    realign_iters = []
    for realign_time in realign_times.split():
        realign_time = float(realign_time)
        assert(realign_time > 0 and realign_time < 1)
        if num_jobs_initial == num_jobs_final:
            realign_iter = int(0.5 + num_iters * realign_time)
        else:
            realign_iter = math.sqrt((1 - realign_time)
                                     * math.pow(num_jobs_initial, 2)
                                     + realign_time * math.pow(num_jobs_final,
                                                               2))
            realign_iter = realign_iter - num_jobs_initial
            realign_iter = realign_iter / (num_jobs_final - num_jobs_initial)
            realign_iter = realign_iter * num_iters
        realign_iters.append(int(realign_iter))

    return realign_iters


def align(dir, data, lang, run_opts, iter=None, transform_dir=None,
          online_ivector_dir=None):

    alidir = '{dir}/ali{ali_suffix}'.format(
            dir=dir,
            ali_suffix="_iter_{0}".format(iter) if iter is not None else "")

    logger.info("Aligning the data{gpu}with {num_jobs} jobs.".format(
        gpu=" using gpu " if run_opts.realign_use_gpu else " ",
        num_jobs=run_opts.realign_num_jobs))
    common_lib.execute_command(
        """steps/nnet3/align.sh --nj {num_jobs_align} \
                --cmd "{align_cmd} {align_queue_opt}" \
                --use-gpu {align_use_gpu} \
                --transform-dir "{transform_dir}" \
                --online-ivector-dir "{online_ivector_dir}" \
                --iter "{iter}" {data} {lang} {dir} {alidir}""".format(
                    dir=dir, align_use_gpu=("yes"
                                            if run_opts.realign_use_gpu
                                            else "no"),
                    align_cmd=run_opts.realign_command,
                    align_queue_opt=run_opts.realign_queue_opt,
                    num_jobs_align=run_opts.realign_num_jobs,
                    transform_dir=(transform_dir
                                   if transform_dir is not None
                                   else ""),
                    online_ivector_dir=(online_ivector_dir
                                        if online_ivector_dir is not None
                                        else ""),
                    iter=iter if iter is not None else "",
                    alidir=alidir,
                    lang=lang, data=data))
    return alidir


def realign(dir, iter, feat_dir, lang, prev_egs_dir, cur_egs_dir,
            prior_subset_size, num_archives,
            run_opts, transform_dir=None, online_ivector_dir=None):
    raise Exception("Realignment stage has not been implemented in nnet3")
    logger.info("Getting average posterior for purposes of adjusting "
                "the priors.")
    # Note: this just uses CPUs, using a smallish subset of data.
    # always use the first egs archive, which makes the script simpler;
    # we're using different random subsets of it.

    avg_post_vec_file = compute_average_posterior(
            dir=dir, iter=iter, egs_dir=prev_egs_dir,
            num_archives=num_archives, prior_subset_size=prior_subset_size,
            run_opts=run_opts)

    avg_post_vec_file = "{dir}/post.{iter}.vec".format(dir=dir, iter=iter)
    logger.info("Re-adjusting priors based on computed posteriors")
    model = '{0}/{1}.mdl'.format(dir, iter)
    adjust_am_priors(dir, model, avg_post_vec_file, model, run_opts)

    alidir = align(dir, feat_dir, lang, run_opts, iter,
                   transform_dir, online_ivector_dir)
    common_lib.execute_command(
        """steps/nnet3/relabel_egs.sh --cmd "{command}" --iter {iter} \
                {alidir} {prev_egs_dir} {cur_egs_dir}""".format(
                    command=run_opts.command,
                    iter=iter,
                    dir=dir,
                    alidir=alidir,
                    prev_egs_dir=prev_egs_dir,
                    cur_egs_dir=cur_egs_dir))


def adjust_am_priors(dir, input_model, avg_posterior_vector, output_model,
                     run_opts):
    common_lib.execute_command(
        """{command} {dir}/log/adjust_priors.final.log \
                nnet3-am-adjust-priors "{input_model}" {avg_posterior_vector} \
                "{output_model}" """.format(
                    command=run_opts.command,
                    dir=dir, input_model=input_model,
                    avg_posterior_vector=avg_posterior_vector,
                    output_model=output_model))

def compute_average_posterior(dir, iter, egs_dir, num_archives,
                              prior_subset_size,
                              run_opts, get_raw_nnet_from_am=True):
    """ Computes the average posterior of the network
    """
    for file in glob.glob('{0}/post.{1}.*.vec'.format(dir, iter)):
        os.remove(file)

    if run_opts.num_jobs_compute_prior > num_archives:
        egs_part = 1
    else:
        egs_part = 'JOB'

    if get_raw_nnet_from_am:
        model = "nnet3-am-copy --raw=true {0}/{1}.mdl -|".format(dir, iter)
    else:
        model = "{dir}/{iter}.raw".format(dir=dir, iter=iter)

    common_lib.execute_command(
        """{command} JOB=1:{num_jobs_compute_prior} {prior_queue_opt} \
                {dir}/log/get_post.{iter}.JOB.log \
                nnet3-copy-egs \
                ark:{egs_dir}/egs.{egs_part}.ark ark:- \| \
                nnet3-subset-egs --srand=JOB --n={prior_subset_size} \
                ark:- ark:- \| \
                nnet3-merge-egs --minibatch-size=128 ark:- ark:- \| \
                nnet3-compute-from-egs {prior_gpu_opt} --apply-exp=true \
                "{model}" ark:- ark:- \| \
                matrix-sum-rows ark:- ark:- \| vector-sum ark:- \
                {dir}/post.{iter}.JOB.vec""".format(
                    command=run_opts.command,
                    dir=dir, model=model,
                    num_jobs_compute_prior=run_opts.num_jobs_compute_prior,
                    prior_queue_opt=run_opts.prior_queue_opt,
                    iter=iter, prior_subset_size=prior_subset_size,
                    egs_dir=egs_dir, egs_part=egs_part,
                    prior_gpu_opt=run_opts.prior_gpu_opt))

    # make sure there is time for $dir/post.{iter}.*.vec to appear.
    time.sleep(5)
    avg_post_vec_file = "{dir}/post.{iter}.vec".format(dir=dir, iter=iter)
    common_lib.execute_command(
        """{command} {dir}/log/vector_sum.{iter}.log \
                vector-sum {dir}/post.{iter}.*.vec {output_file}
        """.format(command=run_opts.command,
                   dir=dir, iter=iter, output_file=avg_post_vec_file))

    for file in glob.glob('{0}/post.{1}.*.vec'.format(dir, iter)):
        os.remove(file)
    return avg_post_vec_file<|MERGE_RESOLUTION|>--- conflicted
+++ resolved
@@ -30,12 +30,8 @@
                      image_augmentation_opts,
                      run_opts, frames_per_eg=-1,
                      min_deriv_time=None, max_deriv_time_relative=None,
-<<<<<<< HEAD
-                     use_multitask_egs=False):
-=======
                      use_multitask_egs=False,
                      backstitch_training_scale=0.0, backstitch_training_interval=1):
->>>>>>> a234281c
     """ Called from train_one_iteration(), this model does one iteration of
     training with 'num_jobs' jobs, and writes files like
     exp/tdnn_a/24.{1,2,3,..<num_jobs>}.raw
@@ -102,10 +98,6 @@
         else:
             image_augmentation_cmd = ''
 
-<<<<<<< HEAD
-=======
-
->>>>>>> a234281c
         multitask_egs_opts = common_train_lib.get_multitask_egs_opts(
             egs_dir,
             egs_prefix="egs.",
@@ -118,18 +110,6 @@
             """ark,bg:nnet3-copy-egs {frame_opts} {multitask_egs_opts} \
             {scp_or_ark}:{egs_dir}/egs.{archive_index}.{scp_or_ark} ark:- | \
             nnet3-shuffle-egs --buffer-size={shuffle_buffer_size} \
-<<<<<<< HEAD
-            --srand={srand} ark:- ark:- | \
-            nnet3-merge-egs --minibatch-size={minibatch_size} \
-            --discard-partial-minibatches=true ark:- ark:- |""".format(
-                frame_opts=("" if chunk_level_training
-                            else "--frame={0}".format(frame)),
-                egs_dir=egs_dir,
-                archive_index=archive_index,
-                shuffle_buffer_size=shuffle_buffer_size,
-                minibatch_size=minibatch_size_str,
-                srand=iter + srand,
-=======
             --srand={srand} ark:- ark:- | {aug_cmd} \
             nnet3-merge-egs --minibatch-size={minibatch_size} ark:- ark:- |""".format(
                 frame_opts=("" if chunk_level_training
@@ -139,7 +119,6 @@
                 minibatch_size=minibatch_size_str,
                 aug_cmd=image_augmentation_cmd,
                 srand=iter+srand,
->>>>>>> a234281c
                 scp_or_ark=scp_or_ark,
                 multitask_egs_opts=multitask_egs_opts))
 
@@ -150,24 +129,6 @@
                      {verbose_opt} --print-interval=10 \
                     --momentum={momentum} \
                     --max-param-change={max_param_change} \
-<<<<<<< HEAD
-                    {deriv_time_opts} "{raw_model}" \
-                    "{egs_rspecifier}" \
-                    {dir}/{next_iter}.{job}.raw""".format(
-                        command=run_opts.command,
-                        train_queue_opt=run_opts.train_queue_opt,
-                        dir=dir, iter=iter,
-                        next_iter=iter + 1,
-                        job=job,
-                        parallel_train_opts=run_opts.parallel_train_opts,
-                        cache_io_opts=cache_io_opts,
-                        verbose_opt=verbose_opt,
-                        momentum=momentum, max_param_change=max_param_change,
-                        deriv_time_opts=" ".join(deriv_time_opts),
-                        raw_model=raw_model_string,
-                        aug_cmd=image_augmentation_cmd,
-                        egs_rspecifier=egs_rspecifier),
-=======
                     --backstitch-training-scale={backstitch_training_scale} \
                     --backstitch-training-interval={backstitch_training_interval} \
                     --srand={srand} \
@@ -187,7 +148,6 @@
                 deriv_time_opts=" ".join(deriv_time_opts),
                 raw_model=raw_model_string,
                 egs_rspecifier=egs_rspecifier),
->>>>>>> a234281c
             require_zero_status=True)
 
         threads.append(thread)
@@ -205,12 +165,8 @@
                         min_deriv_time=None, max_deriv_time_relative=None,
                         shrinkage_value=1.0, dropout_edit_string="",
                         get_raw_nnet_from_am=True,
-<<<<<<< HEAD
-                        use_multitask_egs=False):
-=======
                         use_multitask_egs=False,
                         backstitch_training_scale=0.0, backstitch_training_interval=1):
->>>>>>> a234281c
     """ Called from steps/nnet3/train_*.py scripts for one iteration of neural
     network training
 
@@ -262,10 +218,6 @@
                          run_opts=run_opts,
                          get_raw_nnet_from_am=get_raw_nnet_from_am,
                          use_multitask_egs=use_multitask_egs)
-<<<<<<< HEAD
-
-=======
->>>>>>> a234281c
 
     do_average = (iter > 0)
 
@@ -315,15 +267,10 @@
                      frames_per_eg=frames_per_eg,
                      min_deriv_time=min_deriv_time,
                      max_deriv_time_relative=max_deriv_time_relative,
-<<<<<<< HEAD
-                     use_multitask_egs=use_multitask_egs,
-                     image_augmentation_opts=image_augmentation_opts)
-=======
                      image_augmentation_opts=image_augmentation_opts,
                      use_multitask_egs=use_multitask_egs,
                      backstitch_training_scale=backstitch_training_scale,
                      backstitch_training_interval=backstitch_training_interval)
->>>>>>> a234281c
 
     [models_to_average, best_model] = common_train_lib.get_successful_models(
          num_jobs, '{0}/log/train.{1}.%.log'.format(dir, iter))
@@ -430,11 +377,6 @@
 
     scp_or_ark = "scp" if use_multitask_egs else "ark"
     egs_suffix = ".scp" if use_multitask_egs else ".egs"
-<<<<<<< HEAD
-
-    egs_rspecifier = ("{0}:{1}/valid_diagnostic{2}".format(
-        scp_or_ark, egs_dir, egs_suffix))
-=======
     egs_rspecifier = ("{0}:{1}/valid_diagnostic{2}".format(
         scp_or_ark, egs_dir, egs_suffix))
 
@@ -442,12 +384,7 @@
                              egs_dir,
                              egs_prefix="valid_diagnostic.",
                              use_multitask_egs=use_multitask_egs)
->>>>>>> a234281c
-
-    multitask_egs_opts = common_train_lib.get_multitask_egs_opts(
-                             egs_dir,
-                             egs_prefix="valid_diagnostic.",
-                             use_multitask_egs=use_multitask_egs)
+
     common_lib.background_command(
         """ {command} {dir}/log/compute_prob_valid.{iter}.log \
                 nnet3-compute-prob "{model}" \
@@ -459,10 +396,6 @@
                                         iter=iter,
                                         egs_rspecifier=egs_rspecifier,
                                         model=model,
-<<<<<<< HEAD
-                                        egs_dir=egs_dir,
-                                        multitask_egs_opts=multitask_egs_opts))
-=======
                                         multitask_egs_opts=multitask_egs_opts))
 
     egs_rspecifier = ("{0}:{1}/train_diagnostic{2}".format(
@@ -472,15 +405,7 @@
                              egs_dir,
                              egs_prefix="train_diagnostic.",
                              use_multitask_egs=use_multitask_egs)
->>>>>>> a234281c
-
-    egs_rspecifier = ("{0}:{1}/train_diagnostic{2}".format(
-        scp_or_ark, egs_dir, egs_suffix))
-
-    multitask_egs_opts = common_train_lib.get_multitask_egs_opts(
-                             egs_dir,
-                             egs_prefix="train_diagnostic.",
-                             use_multitask_egs=use_multitask_egs)
+
     common_lib.background_command(
         """{command} {dir}/log/compute_prob_train.{iter}.log \
                 nnet3-compute-prob "{model}" \
@@ -492,13 +417,8 @@
                                         iter=iter,
                                         egs_rspecifier=egs_rspecifier,
                                         model=model,
-<<<<<<< HEAD
-                                        egs_dir=egs_dir,
                                         multitask_egs_opts=multitask_egs_opts))
-=======
-                                        multitask_egs_opts=multitask_egs_opts))
-
->>>>>>> a234281c
+
 
 
 def compute_progress(dir, iter, egs_dir,
@@ -579,16 +499,6 @@
         out_model = '{dir}/final.raw'.format(dir=dir)
 
 
-    scp_or_ark = "scp" if use_multitask_egs else "ark"
-    egs_suffix = ".scp" if use_multitask_egs else ".egs"
-
-    egs_rspecifier = "{0}:{1}/combine{2}".format(scp_or_ark,
-                                                 egs_dir, egs_suffix)
-
-    multitask_egs_opts = common_train_lib.get_multitask_egs_opts(
-                             egs_dir,
-                             egs_prefix="combine.",
-                             use_multitask_egs=use_multitask_egs)
     # We reverse the order of the raw model strings so that the freshest one
     # goes first.  This is important for systems that include batch
     # normalization-- it means that the freshest batch-norm stats are used.
@@ -615,13 +525,8 @@
                 --enforce-positive-weights=true \
                 --verbose=3 {raw_models} \
                 "ark,bg:nnet3-copy-egs {multitask_egs_opts} \
-<<<<<<< HEAD
-                {egs_rspecifier} ark:- | \
-                nnet3-merge-egs --minibatch-size={mbsize} ark:- ark:- |" \
-=======
                     {egs_rspecifier} ark:- | \
                       nnet3-merge-egs --minibatch-size={mbsize} ark:- ark:- |" \
->>>>>>> a234281c
                 "{out_model}"
         """.format(command=run_opts.command,
                    combine_queue_opt=run_opts.combine_queue_opt,
@@ -631,10 +536,6 @@
                    penalty=sum_to_one_penalty,
                    mbsize=minibatch_size_str,
                    out_model=out_model,
-<<<<<<< HEAD
-                   egs_dir=egs_dir,
-=======
->>>>>>> a234281c
                    multitask_egs_opts=multitask_egs_opts))
 
     # Compute the probability of the final, combined model with
@@ -643,21 +544,12 @@
     if get_raw_nnet_from_am:
         compute_train_cv_probabilities(
             dir=dir, iter='combined', egs_dir=egs_dir,
-<<<<<<< HEAD
-            run_opts=run_opts,
-            use_multitask_egs=use_multitask_egs)
-=======
             run_opts=run_opts, use_multitask_egs=use_multitask_egs)
->>>>>>> a234281c
     else:
         compute_train_cv_probabilities(
             dir=dir, iter='final', egs_dir=egs_dir,
             run_opts=run_opts, get_raw_nnet_from_am=False,
             use_multitask_egs=use_multitask_egs)
-<<<<<<< HEAD
-
-=======
->>>>>>> a234281c
 
 def get_realign_iters(realign_times, num_iters,
                       num_jobs_initial, num_jobs_final):
