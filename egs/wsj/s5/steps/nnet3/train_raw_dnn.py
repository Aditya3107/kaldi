--- conflicted
+++ resolved
@@ -421,14 +421,8 @@
             common_lib.force_symlink("{0}.raw".format(num_iters),
                                      "{0}/final.raw".format(args.dir))
 
-<<<<<<< HEAD
     if compute_average_posteriors and args.stage <= num_iters + 1:
-        logger.info("Getting average posterior for purposes of "
-                    "adjusting the priors.")
-=======
-    if include_log_softmax and args.stage <= num_iters + 1:
         logger.info("Getting average posterior for output-node 'output'.")
->>>>>>> 6922c159
         train_lib.common.compute_average_posterior(
             dir=args.dir, iter='final', egs_dir=egs_dir,
             num_archives=num_archives,
