--- conflicted
+++ resolved
@@ -114,11 +114,7 @@
 
 echo "$0: copied data from $srcdir to $destdir"
 
-<<<<<<< HEAD
-for f in feats.scp cmvn.scp vad.scp utt2lang utt2uniq utt2dur utt2len text wav.scp reco2file_and_channel stm glm ctm; do
-=======
 for f in feats.scp cmvn.scp vad.scp utt2lang utt2uniq utt2dur utt2num_frames text wav.scp reco2file_and_channel stm glm ctm; do
->>>>>>> 30eea4e0
   if [ -f $destdir/$f ] && [ ! -f $srcdir/$f ]; then
     echo "$0: file $f exists in dest $destdir but not in src $srcdir.  Moving it to"
     echo " ... $destdir/.backup/$f"
