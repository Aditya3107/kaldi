#!/usr/bin/env perl
# Copyright 2015 Johns Hopkins University (Author: Yenda Trmal <jtrmal@gmail.com>)

# Licensed under the Apache License, Version 2.0 (the "License");
# you may not use this file except in compliance with the License.
# You may obtain a copy of the License at
#
#  http://www.apache.org/licenses/LICENSE-2.0
#
# THIS CODE IS PROVIDED *AS IS* BASIS, WITHOUT WARRANTIES OR CONDITIONS OF ANY
# KIND, EITHER EXPRESS OR IMPLIED, INCLUDING WITHOUT LIMITATION ANY IMPLIED
# WARRANTIES OR CONDITIONS OF TITLE, FITNESS FOR A PARTICULAR PURPOSE,
# MERCHANTABLITY OR NON-INFRINGEMENT.
# See the Apache 2 License for the specific language governing permissions and
# limitations under the License.


# These scripts are (or can be) used by scoring scripts to generate
# additional information (such as per-spk wer, per-sentence alignments and so on)
# during the scoring. See the wsj/local/score.sh script for example how
# the scripts are used
# For help and instructions about usage, see the bottom of this file,
# or call it with the parameter --help

use strict;
use warnings;
use utf8;
#use List::Util qw[max];
use Data::Dumper;
use Getopt::Long;
use Pod::Usage;


binmode STDIN, ":utf8";
binmode STDOUT, ":utf8";

my $help;
my $special_symbol= "<eps>";
my $separator=";";
my $extra_size=4;
my $max_size=16;


sub print_line {
  my $op = $_[0];
  my $rewf = $_[1];
  my $hypw = $_[2];
  my $nofop = $_[3];

}

sub max {
  $_[ 0 ] < $_[ -1 ] ? shift : pop while @_ > 1;
  return @_;
}


GetOptions("special-symbol=s" => \$special_symbol,
           "separator=s" => \$separator,
           "help|?" => \$help
           ) or pod2usage(2);
pod2usage(1) if $help;
pod2usage("$0: Too many files given.\n")  if (@ARGV != 0);

my %EDIT_OPS;
my %UTT;
while (<STDIN>) {
  chomp;
  my @entries = split(" ", $_);
  next if  @entries < 2;
  next if  ($entries[1] ne "hyp") and ($entries[1] ne "ref") ;
  if (scalar @entries <= 2 ) {
    print STDERR "Warning: skipping entry \"$_\", either an  empty phrase or incompatible format\n" ;
    next;
  }

  die "The input stream contains duplicate entry $entries[0] $entries[1]\n"
    if exists $UTT{$entries[0]}->{$entries[1]};
  push @{$UTT{$entries[0]}->{$entries[1]}}, @entries[2..$#entries];
  #print join(" ", @{$UTT{$entries[0]}->{$entries[1]}}) . "\n";
  #print $_ . "\n";
}

for my $utterance( sort (keys %UTT) ) {

  die "The input stream does not contain entry \"hyp\" for utterance $utterance\n"
    unless exists $UTT{$utterance}->{"hyp"};
  die "The input stream does not contain entry \"ref\" for utterance $utterance\n"
    unless exists $UTT{$utterance}->{"ref"};

  my $hyp = $UTT{$utterance}->{"hyp"};
  my $ref = $UTT{$utterance}->{"ref"};

  die "The \"ref\" an \"hyp\" entries do not have the same number of fields"
    unless (scalar @{$hyp}) == (scalar @{$ref});

  for ( my $i = 0; $i < @{$hyp}; $i += 1) {
    $EDIT_OPS{$ref->[$i]}->{$hyp->[$i]} += 1;
  }
}

my $word_len = 0;
my $ops_len =0;
foreach my $refw ( sort (keys %EDIT_OPS) ) {
  foreach my $hypw ( sort (keys %{$EDIT_OPS{$refw}} ) ) {
    my $q = length($refw) > length($hypw) ? length($refw):  length($hypw) ;
    if ( $q > $max_size ) {
      #print STDERR Dumper( [$refw, $hypw, $q, length($refw), length($hypw) ]);
      ;
    }
    $word_len = $q > $word_len ? $q : $word_len ;

    my $d = length(sprintf("%d", $EDIT_OPS{$refw}->{$hypw}));
    $ops_len =  $d > $ops_len ? $d: $ops_len ;
  }
}

if ($word_len > $max_size) {
<<<<<<< HEAD
  print STDERR "wer_ops_details.pl [info; affects only whitespace]: we are limiting the width to $max_size, max word len was $word_len\n";
=======
  ## We used to warn about this, but it was just confusing-- dan.
  ## print STDERR "wer_ops_details.pl [info; affects only whitespace]: we are limiting the width to $max_size, max word len was $word_len\n";
>>>>>>> a54134b7
  $word_len = $max_size
};


foreach my $refw ( sort (keys %EDIT_OPS) ) {
  foreach my $hypw ( sort (keys %{$EDIT_OPS{$refw}} ) ) {
    if ( $refw eq $hypw ) {
      printf "correct       %${word_len}s    %${word_len}s    %${ops_len}d\n", ($refw,  $hypw,  $EDIT_OPS{$refw}->{$hypw});
    } elsif ( $refw eq   $special_symbol ) {
      printf "insertion     %${word_len}s    %${word_len}s    %${ops_len}d\n", ($refw,  $hypw,  $EDIT_OPS{$refw}->{$hypw});
    } elsif ( $hypw eq $special_symbol ) {
      printf "deletion      %${word_len}s    %${word_len}s    %${ops_len}d\n", ($refw,  $hypw,  $EDIT_OPS{$refw}->{$hypw});
    } else {
      printf "substitution  %${word_len}s    %${word_len}s    %${ops_len}d\n", ($refw,  $hypw,  $EDIT_OPS{$refw}->{$hypw});
    }
  }
}
exit 0;
__END__
=head1 NAME
  wer_ops_details.pl -- generate aggregated ops statistics

=head1 SYNOPSIS

  wer_per_spk_details.pl

  Options:
    --special-symbol        special symbol used in align-text to denote empty word
                            in case insertion or deletion ("<eps>" by default)
    --help                  Print this help

==head1 DESCRIPTION
  The program generates global statistic on how many time was each word
  recognized correctly, confused as another word, incorrectly deleted or inserted.
  The output will contain similar info as the sclite dtl file, the format is,
  however, completely different.



==head1 EXAMPLE INPUT AND OUTPUT
  Input:
    UTT-A ref  word-A   <eps>  word-B  word-C  word-D  word-E
    UTT-A hyp  word-A  word-A  word-B   <eps>  word-D  word-X

  Output:
    correct       word-A  word-A  1
    correct       word-B  word-B  1
    correct       word-D  word-D  1
    deletion      word-C  <eps>   1
    insertion     <eps>   word-A  1
    substitution  word-E  word-X  1


  Note:
    The input can contain other lines as well -- those will be ignored during
    reading the input. I.E. this is a completely legal input:

      UTT-A ref  word-A   <eps>  word-B  word-C  word-D  word-E
      UTT-A hyp  word-A  word-A  word-B   <eps>  word-D  word-X
      UTT-A op      C       I       C       D       C       S
      UTT-A #csid 3 1 1 1
=cut<|MERGE_RESOLUTION|>--- conflicted
+++ resolved
@@ -116,12 +116,8 @@
 }
 
 if ($word_len > $max_size) {
-<<<<<<< HEAD
-  print STDERR "wer_ops_details.pl [info; affects only whitespace]: we are limiting the width to $max_size, max word len was $word_len\n";
-=======
   ## We used to warn about this, but it was just confusing-- dan.
   ## print STDERR "wer_ops_details.pl [info; affects only whitespace]: we are limiting the width to $max_size, max word len was $word_len\n";
->>>>>>> a54134b7
   $word_len = $max_size
 };
 
