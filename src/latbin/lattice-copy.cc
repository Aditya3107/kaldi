// latbin/lattice-copy.cc

// Copyright 2009-2011  Microsoft Corporation
//                2013  Johns Hopkins University (author: Daniel Povey)

// See ../../COPYING for clarification regarding multiple authors
//
// Licensed under the Apache License, Version 2.0 (the "License");
// you may not use this file except in compliance with the License.
// You may obtain a copy of the License at
//
//  http://www.apache.org/licenses/LICENSE-2.0
//
// THIS CODE IS PROVIDED *AS IS* BASIS, WITHOUT WARRANTIES OR CONDITIONS OF ANY
// KIND, EITHER EXPRESS OR IMPLIED, INCLUDING WITHOUT LIMITATION ANY IMPLIED
// WARRANTIES OR CONDITIONS OF TITLE, FITNESS FOR A PARTICULAR PURPOSE,
// MERCHANTABLITY OR NON-INFRINGEMENT.
// See the Apache 2 License for the specific language governing permissions and
// limitations under the License.


#include "base/kaldi-common.h"
#include "util/common-utils.h"
#include "fstext/fstext-lib.h"
#include "lat/kaldi-lattice.h"

namespace kaldi {
  int32 CopySubsetLattices(std::string filename,
      SequentialLatticeReader *lattice_reader,
      LatticeWriter *lattice_writer,
      bool include = true, bool ignore_missing = false,
      bool sorted = false) {
    unordered_set<std::string, StringHasher> subset;
    std::set<std::string> subset_list;

    bool binary;
    Input ki(filename, &binary);
    KALDI_ASSERT(!binary);
    std::string line;
    while (std::getline(ki.Stream(), line)) {
      std::vector<std::string> split_line;
      SplitStringToVector(line, " \t\r", true, &split_line);
      if(split_line.empty()) {
        KALDI_ERR << "Unable to parse line \"" << line << "\" encountered in input in " << filename;
      }
      subset.insert(split_line[0]);
      subset_list.insert(split_line[0]);
    }

    int32 num_total = 0;
    size_t num_success = 0;
    for (; !lattice_reader->Done(); lattice_reader->Next(), num_total++) {
      if (include && sorted && subset_list.size() > 0 
              && lattice_reader->Key() > *(subset_list.rbegin())) {
        KALDI_LOG << "The utterance " << lattice_reader->Key()
                  << " is larger than "
                  << "the last key in the include list. Not reading further.";
        KALDI_LOG << "Wrote " << num_success << " utterances";
        return 0;
      }

      if (include && subset.count(lattice_reader->Key()) > 0) {
        lattice_writer->Write(lattice_reader->Key(), lattice_reader->Value());
        num_success++;
      } else if (!include && subset.count(lattice_reader->Key()) == 0) {
        lattice_writer->Write(lattice_reader->Key(), lattice_reader->Value());
        num_success++;
      }
    }

    KALDI_LOG << "Wrote " << num_success << " out of " << num_total
      << " utterances.";

    if (ignore_missing) return 0;

    return (num_success != 0 ? 0 : 1);
  }

  int32 CopySubsetLattices(std::string filename,
      SequentialCompactLatticeReader *lattice_reader,
      CompactLatticeWriter *lattice_writer,
      bool include = true, bool ignore_missing = false,
      bool sorted = false) {
    unordered_set<std::string, StringHasher> subset;
<<<<<<< HEAD
    std::set<std::string> subset_list;
=======
    std::set<std::string> subset_list; 
>>>>>>> 998a4d65

    bool binary;
    Input ki(filename, &binary);
    KALDI_ASSERT(!binary);
    std::string line;
    while (std::getline(ki.Stream(), line)) {
      std::vector<std::string> split_line;
      SplitStringToVector(line, " \t\r", true, &split_line);
      if(split_line.empty()) {
        KALDI_ERR << "Unable to parse line \"" << line << "\" encountered in input in " << filename;
      }
      subset.insert(split_line[0]);
      subset_list.insert(split_line[0]);
    }

    int32 num_total = 0;
    size_t num_success = 0;
    for (; !lattice_reader->Done(); lattice_reader->Next(), num_total++) {
      if (include && sorted && subset_list.size() > 0 
              && lattice_reader->Key() > *(subset_list.rbegin())) {
        KALDI_LOG << "The utterance " << lattice_reader->Key()
                  << " is larger than "
                  << "the last key in the include list. Not reading further.";
        KALDI_LOG << "Wrote " << num_success << " utterances";
        return 0;
      }

      if (include && subset.count(lattice_reader->Key()) > 0) {
        lattice_writer->Write(lattice_reader->Key(), lattice_reader->Value());
        num_success++;
      } else if (!include && subset.count(lattice_reader->Key()) == 0) {
        lattice_writer->Write(lattice_reader->Key(), lattice_reader->Value());
        num_success++;
      }
    }

    KALDI_LOG << " Wrote " << num_success << " out of " << num_total
      << " utterances.";

    if (ignore_missing) return 0;

    return (num_success != 0 ? 0 : 1);
  }
}

int main(int argc, char *argv[]) {
  try {
    using namespace kaldi;
    typedef kaldi::int32 int32;
    typedef kaldi::int64 int64;
    using fst::SymbolTable;
    using fst::VectorFst;
    using fst::StdArc;

    const char *usage =
        "Copy lattices (e.g. useful for changing to text mode or changing\n"
        "format to standard from compact lattice.)\n"
        "The --include and --exclude options can be used to copy only a subset "
        "of lattices, where are the --include option specifies the "
        "whitelisted utterances that would be copied and --exclude option "
        "specifies the blacklisted utterances that would not be copied.\n"
        "Only one of --include and --exclude can be supplied.\n"
        "Usage: lattice-copy [options] lattice-rspecifier lattice-wspecifier\n"
        " e.g.: lattice-copy --write-compact=false ark:1.lats ark,t:text.lats\n"
        "See also: lattice-scale, lattice-to-fst, and\n"
        "   the script egs/wsj/s5/utils/convert_slf.pl\n";

    ParseOptions po(usage);
    bool write_compact = true, ignore_missing = false;
    std::string include_rxfilename;
    std::string exclude_rxfilename;

    po.Register("write-compact", &write_compact, "If true, write in normal (compact) form.");
    po.Register("include", &include_rxfilename,
                "Text file, the first field of each "
                "line being interpreted as the "
                "utterance-id whose lattices will be included");
    po.Register("exclude", &exclude_rxfilename,
                "Text file, the first field of each "
                "line being interpreted as an utterance-id "
                "whose lattices will be excluded");
    po.Register("ignore-missing", &ignore_missing,
                "Exit with status 0 even if no lattices are copied");

    po.Read(argc, argv);

    if (po.NumArgs() != 2) {
      po.PrintUsage();
      exit(1);
    }

    std::string lats_rspecifier = po.GetArg(1),
        lats_wspecifier = po.GetArg(2);

    RspecifierOptions opts;
    ClassifyRspecifier(lats_rspecifier, NULL, &opts);
    bool sorted = opts.sorted;

    int32 n_done = 0;

    if (write_compact) {
      SequentialCompactLatticeReader lattice_reader(lats_rspecifier);
      CompactLatticeWriter lattice_writer(lats_wspecifier);

      if (include_rxfilename != "") {
        if (exclude_rxfilename != "") {
          KALDI_ERR << "should not have both --exclude and --include option!";
        }
        return CopySubsetLattices(include_rxfilename,
            &lattice_reader, &lattice_writer,
            true, ignore_missing, sorted);
      } else if (exclude_rxfilename != "") {
        return CopySubsetLattices(exclude_rxfilename,
            &lattice_reader, &lattice_writer,
            false, ignore_missing);
      }

      for (; !lattice_reader.Done(); lattice_reader.Next(), n_done++)
        lattice_writer.Write(lattice_reader.Key(), lattice_reader.Value());
    } else {
      SequentialLatticeReader lattice_reader(lats_rspecifier);
      LatticeWriter lattice_writer(lats_wspecifier);

      if (include_rxfilename != "") {
        if (exclude_rxfilename != "") {
          KALDI_ERR << "should not have both --exclude and --include option!";
        }
        return CopySubsetLattices(include_rxfilename,
            &lattice_reader, &lattice_writer,
            true, ignore_missing, sorted);
      } else if (exclude_rxfilename != "") {
        return CopySubsetLattices(exclude_rxfilename,
            &lattice_reader, &lattice_writer,
            true, ignore_missing);
      }

      for (; !lattice_reader.Done(); lattice_reader.Next(), n_done++)
        lattice_writer.Write(lattice_reader.Key(), lattice_reader.Value());
    }
    KALDI_LOG << "Done copying " << n_done << " lattices.";

    if (ignore_missing) return 0;

    return (n_done != 0 ? 0 : 1);
  } catch(const std::exception &e) {
    std::cerr << e.what();
    return -1;
  }
}<|MERGE_RESOLUTION|>--- conflicted
+++ resolved
@@ -50,7 +50,7 @@
     int32 num_total = 0;
     size_t num_success = 0;
     for (; !lattice_reader->Done(); lattice_reader->Next(), num_total++) {
-      if (include && sorted && subset_list.size() > 0 
+      if (include && sorted && subset_list.size() > 0
               && lattice_reader->Key() > *(subset_list.rbegin())) {
         KALDI_LOG << "The utterance " << lattice_reader->Key()
                   << " is larger than "
@@ -82,11 +82,7 @@
       bool include = true, bool ignore_missing = false,
       bool sorted = false) {
     unordered_set<std::string, StringHasher> subset;
-<<<<<<< HEAD
     std::set<std::string> subset_list;
-=======
-    std::set<std::string> subset_list; 
->>>>>>> 998a4d65
 
     bool binary;
     Input ki(filename, &binary);
@@ -105,7 +101,7 @@
     int32 num_total = 0;
     size_t num_success = 0;
     for (; !lattice_reader->Done(); lattice_reader->Next(), num_total++) {
-      if (include && sorted && subset_list.size() > 0 
+      if (include && sorted && subset_list.size() > 0
               && lattice_reader->Key() > *(subset_list.rbegin())) {
         KALDI_LOG << "The utterance " << lattice_reader->Key()
                   << " is larger than "
