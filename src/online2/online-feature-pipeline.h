// online2/online-feature-pipeline.h

// Copyright 2013-2014   Johns Hopkins University (author: Daniel Povey)

// See ../../COPYING for clarification regarding multiple authors
//
// Licensed under the Apache License, Version 2.0 (the "License");
// you may not use this file except in compliance with the License.
// You may obtain a copy of the License at
//
//  http://www.apache.org/licenses/LICENSE-2.0
//
// THIS CODE IS PROVIDED *AS IS* BASIS, WITHOUT WARRANTIES OR CONDITIONS OF ANY
// KIND, EITHER EXPRESS OR IMPLIED, INCLUDING WITHOUT LIMITATION ANY IMPLIED
// WARRANTIES OR CONDITIONS OF TITLE, FITNESS FOR A PARTICULAR PURPOSE,
// MERCHANTABLITY OR NON-INFRINGEMENT.
// See the Apache 2 License for the specific language governing permissions and
// limitations under the License.


#ifndef KALDI_ONLINE2_ONLINE_FEATURE_PIPELINE_H_
#define KALDI_ONLINE2_ONLINE_FEATURE_PIPELINE_H_

#include <string>
#include <vector>
#include <deque>

#include "matrix/matrix-lib.h"
#include "util/common-utils.h"
#include "base/kaldi-error.h"
#include "feat/online-feature.h"
#include "feat/pitch-functions.h"

namespace kaldi {
/// @addtogroup  onlinefeat OnlineFeatureExtraction
/// @{

/// @file
/// This file contains a class OnlineFeaturePipeline for online feature
/// extraction, which puts together various pieces into something that
/// has a convenient interface.

/// This configuration class is to set up OnlineFeaturePipelineConfig, which
/// in turn is the configuration class for OnlineFeaturePipeline.
/// Instead of taking the options for the parts of the feature pipeline
/// directly, it reads in the names of configuration classes.
/// I'm conflicted about whether this is a wise thing to do, but I think
/// for ease of scripting it's probably better to do it like this.
struct OnlineFeaturePipelineCommandLineConfig {
  std::string feature_type;
  std::string mfcc_config;
  std::string fbank_config;
  bool add_pitch;
  std::string pitch_config;
  std::string pitch_process_config;
  std::string cmvn_config;
  std::string global_cmvn_stats_rxfilename;
  bool add_deltas;
  std::string delta_config;
  bool splice_feats;
  std::string splice_config;
  std::string lda_rxfilename;

  OnlineFeaturePipelineCommandLineConfig() :
    feature_type("mfcc"), add_pitch(false), add_deltas(false),
    splice_feats(false) { }

  void Register(OptionsItf *opts) {
    opts->Register("feature-type", &feature_type,
                   "Base feature type [mfcc, fbank]");
    opts->Register("mfcc-config", &mfcc_config, "Configuration file for "
                   "MFCC features (e.g. conf/mfcc.conf)");
    opts->Register("fbank-config", &fbank_config, "Configuration file for "
                   "filterbank features (e.g. conf/fbank.conf)");
    opts->Register("add-pitch", &add_pitch, "Append pitch features to raw "
                   "MFCC features.");
    opts->Register("pitch-config", &pitch_config, "Configuration file for "
                   "pitch features (e.g. conf/pitch.conf)");
    opts->Register("pitch-process-config", &pitch_process_config,
                   "Configuration file for post-processing pitch features "
                   "(e.g. conf/pitch_process.conf)");
    opts->Register("cmvn-config", &cmvn_config, "Configuration class "
                   "file for online CMVN features (e.g. conf/online_cmvn.conf)");
    opts->Register("global-cmvn-stats", &global_cmvn_stats_rxfilename,
                   "(Extended) filename for global CMVN stats, e.g. obtained "
                   "from 'matrix-sum scp:data/train/cmvn.scp -'");
    opts->Register("add-deltas", &add_deltas,
                   "Append delta features.");
    opts->Register("delta-config", &delta_config, "Configuration file for "
                   "delta feature computation (if not supplied, will not apply "
                   "delta features; supply empty config to use defaults.)");
    opts->Register("splice-feats", &splice_feats, "Splice features with left and "
                   "right context.");
    opts->Register("splice-config", &splice_config, "Configuration file "
                   "for frame splicing, if done (e.g. prior to LDA)");
    opts->Register("lda-matrix", &lda_rxfilename, "Filename of LDA matrix (if "
                   "using LDA), e.g. exp/foo/final.mat");
  }
};



/// This configuration class is responsible for storing the configuration
/// options for OnlineFeaturePipeline, but it does not set them.  To do that you
/// should use OnlineFeaturePipelineCommandLineConfig, which can read in the
/// configuration from config files on disk.  The reason for structuring it this
/// way with two config files, is to make it easier to configure from code as
/// well as from the command line.
struct OnlineFeaturePipelineConfig {
  OnlineFeaturePipelineConfig():
      feature_type("mfcc"), add_pitch(false), add_deltas(true),
      splice_feats(false) { }

  OnlineFeaturePipelineConfig(
      const OnlineFeaturePipelineCommandLineConfig &cmdline_config);

  BaseFloat FrameShiftInSeconds() const;

  std::string feature_type;  // "mfcc" or "fbank"

  MfccOptions mfcc_opts;  // options for MFCC computation,
                          // if feature_type == "mfcc"
  FbankOptions fbank_opts;  // Options for filterbank computation, if
                            // feature_type == "fbank"

  bool add_pitch;
  PitchExtractionOptions pitch_opts;  // Options for pitch extraction, if done.
  ProcessPitchOptions pitch_process_opts;  // Options for pitch
                                                   // processing

  OnlineCmvnOptions cmvn_opts;  // Options for online CMN/CMVN computation.

  bool add_deltas;
  DeltaFeaturesOptions delta_opts;  // Options for delta computation, if done.

  bool splice_feats;
  OnlineSpliceOptions splice_opts;  // Options for frame splicing, if done.

  std::string lda_rxfilename;  // Filename for reading LDA or LDA+MLLT matrix,
                               // if used.
  std::string global_cmvn_stats_rxfilename;  // Filename used for reading global
                                             // CMVN stats
};



/// OnlineFeaturePipeline is a class that's responsible for putting together the
/// various stages of the feature-processing pipeline, in an online setting.
/// This does not attempt to be fully generic, we just try to handle the common
/// case.  Since the online-decoding code needs to "know about" things like CMN
/// and fMLLR in order to do adaptation, it's hard to make this completely
/// generic.
class OnlineFeaturePipeline: public OnlineFeatureInterface {
 public:
  explicit OnlineFeaturePipeline(const OnlineFeaturePipelineConfig &cfg);

  /// Member functions from OnlineFeatureInterface:
  virtual int32 Dim() const;
  virtual bool IsLastFrame(int32 frame) const;
  virtual int32 NumFramesReady() const;
  virtual void GetFrame(int32 frame, VectorBase<BaseFloat> *feat);

  // This is supplied for debug purposes.
  void GetAsMatrix(Matrix<BaseFloat> *feats);

  void FreezeCmvn();  // stop it from moving further (do this when you start
                      // using fMLLR). This will crash if NumFramesReady() == 0.

  /// Set the CMVN state to a particular value (will generally be
  /// called after Copy().
  void SetCmvnState(const OnlineCmvnState &cmvn_state);
  void GetCmvnState(OnlineCmvnState *cmvn_state);

  /// Accept more data to process (won't actually process it, will
  /// just copy it).   sampling_rate is necessary just to assert
  /// it equals what's in the config.
  void AcceptWaveform(BaseFloat sampling_rate,
                      const VectorBase<BaseFloat> &waveform);

  BaseFloat FrameShiftInSeconds() const {
    return config_.FrameShiftInSeconds();
  }

  // InputFinished() tells the class you won't be providing any
  // more waveform.  This will help flush out the last few frames
  // of delta or LDA features, and finalize the pitch features
  // (making them more accurate).
  void InputFinished();

  // This object is used to set the fMLLR transform.  Call it with
  // the empty matrix if you want to stop it using any transform.
  void SetTransform(const MatrixBase<BaseFloat> &transform);


  // Returns true if an fMLLR transform has been set using
  // SetTransform().
  bool HaveFmllrTransform() { return fmllr_ != NULL; }

  /// returns a newly initialized copy of *this-- this does not duplicate all
  /// the internal state or the speaker-adaptation state, but gives you a
  /// freshly initialized version of this object, as if you had initialized it
  /// using the constructor that takes the config file.  After calling this you
  /// may want to call SetCmvnState() and SetTransform().
  OnlineFeaturePipeline *New() const;

  virtual ~OnlineFeaturePipeline();

 private:
  /// The following constructor is used internally in the New() function;
  /// it has the same effect as initializing from just "cfg", but avoids
  /// re-reading the LDA transform from disk.
  OnlineFeaturePipeline(const OnlineFeaturePipelineConfig &cfg,
                        const Matrix<BaseFloat> &lda_mat,
                        const Matrix<BaseFloat> &global_cmvn_stats);

  /// Init() is to be called from the constructor; it assumes the pointer
  /// members are all uninitialized but config_ and lda_mat_ are
  /// initialized.
  void Init();

  OnlineFeaturePipelineConfig config_;
  Matrix<BaseFloat> lda_mat_;  // LDA matrix, if supplied.
  Matrix<BaseFloat> global_cmvn_stats_;  // Global CMVN stats.

<<<<<<< HEAD
  OnlineBaseFeature *base_feature_;        // MFCC
=======
  OnlineBaseFeature *base_feature_;        // MFCC/PLP/Fbank
>>>>>>> 6ffde4b4
  OnlinePitchFeature *pitch_;              // Raw pitch
  OnlineProcessPitch *pitch_feature_;  // Processed pitch
  OnlineFeatureInterface *feature_;        // CMVN (+ processed pitch)

  OnlineCmvn *cmvn_;
  OnlineFeatureInterface *splice_or_delta_;  // This may be NULL if we're not
                                             // doing splicing or deltas.

  OnlineFeatureInterface *lda_;  // If non-NULL, the LDA or LDA+MLLT transform.

  /// returns lda_ if it exists, else splice_or_delta_, else cmvn_.  If this
  /// were not private we would have const and non-const versions returning
  /// const and non-const pointers.
  OnlineFeatureInterface* UnadaptedFeature() const;

  OnlineFeatureInterface *fmllr_;  // non-NULL if we currently have an fMLLR
                                   // transform.

  /// returns adapted feature if fmllr_ exists, else UnadaptedFeature().  If
  /// this were not private we would have const and non-const versions returning
  /// const and non-const pointers.
  OnlineFeatureInterface* AdaptedFeature() const;
};




/// @} End of "addtogroup onlinefeat"
}  // namespace kaldi



#endif  // KALDI_ONLINE2_ONLINE_FEATURE_PIPELINE_H_<|MERGE_RESOLUTION|>--- conflicted
+++ resolved
@@ -222,11 +222,7 @@
   Matrix<BaseFloat> lda_mat_;  // LDA matrix, if supplied.
   Matrix<BaseFloat> global_cmvn_stats_;  // Global CMVN stats.
 
-<<<<<<< HEAD
-  OnlineBaseFeature *base_feature_;        // MFCC
-=======
-  OnlineBaseFeature *base_feature_;        // MFCC/PLP/Fbank
->>>>>>> 6ffde4b4
+  OnlineBaseFeature *base_feature_;        // MFCC/Fbank
   OnlinePitchFeature *pitch_;              // Raw pitch
   OnlineProcessPitch *pitch_feature_;  // Processed pitch
   OnlineFeatureInterface *feature_;        // CMVN (+ processed pitch)
