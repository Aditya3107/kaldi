// matrix/compressed-matrix.h

// Copyright 2012  Johns Hopkins University (author: Daniel Povey)
//                 Frantisek Skala

// Licensed under the Apache License, Version 2.0 (the "License");
// you may not use this file except in compliance with the License.
// You may obtain a copy of the License at
//
//  http://www.apache.org/licenses/LICENSE-2.0
//
// THIS CODE IS PROVIDED *AS IS* BASIS, WITHOUT WARRANTIES OR CONDITIONS OF ANY
// KIND, EITHER EXPRESS OR IMPLIED, INCLUDING WITHOUT LIMITATION ANY IMPLIED
// WARRANTIES OR CONDITIONS OF TITLE, FITNESS FOR A PARTICULAR PURPOSE,
// MERCHANTABLITY OR NON-INFRINGEMENT.
// See the Apache 2 License for the specific language governing permissions and
// limitations under the License.

#ifndef KALDI_MATRIX_COMPRESSED_MATRIX_H_
#define KALDI_MATRIX_COMPRESSED_MATRIX_H_ 1

#include "kaldi-matrix.h"

namespace kaldi {

/// \addtogroup matrix_group
/// @{

/// This class does lossy compression of a matrix.  It only
/// supports copying to-from a KaldiMatrix.  For large matrices,
/// each element is compressed into about one byte, but there
/// is a little overhead on top of that (globally, and also per
/// column).

/// The basic idea is for each column (in the normal configuration)
/// we work out the values at the 0th, 25th, 50th and 100th percentiles
/// and store them as 16-bit integers; we then encode each value in
/// the column as a single byte, in 3 separate ranges with different
/// linear encodings (0-25th, 25-50th, 50th-100th).

class CompressedMatrix {
 public:
  CompressedMatrix(): data_(NULL) { }

  ~CompressedMatrix() { Destroy(); }
  
  template<typename Real>
  CompressedMatrix(const MatrixBase<Real> &mat): data_(NULL) { CopyFromMat(mat); }

<<<<<<< HEAD
  template<typename Real>
=======
  /// This will resize *this and copy the contents of mat to *this.
  template<class Real>
>>>>>>> 9285758b
  void CopyFromMat(const MatrixBase<Real> &mat);
  
  CompressedMatrix(const CompressedMatrix &mat);
  
  CompressedMatrix &operator = (const CompressedMatrix &mat); // assignment operator.
  
  // Note: mat must have the correct size, CopyToMat no longer attempts
  // to resize the matrix
  template<typename Real>
  void CopyToMat(MatrixBase<Real> *mat) const;

  void Write(std::ostream &os, bool binary) const;
  
  void Read(std::istream &is, bool binary);

  /// Returns number of rows (or zero for emtpy matrix).
  inline MatrixIndexT NumRows() const { return (data_ == NULL) ? 0 :
      (*reinterpret_cast<GlobalHeader*>(data_)).num_rows; }

  /// Returns number of columns (or zero for emtpy matrix).
  inline MatrixIndexT NumCols() const { return (data_ == NULL) ? 0 :
      (*reinterpret_cast<GlobalHeader*>(data_)).num_cols; }

  /// Copies row #row of the matrix into vector v.
  /// Note: v must have same size as #cols.
  template<typename Real>
  void CopyRowToVec(MatrixIndexT row, VectorBase<Real> *v) const;

  /// Copies column #col of the matrix into vector v.
  /// Note: v must have same size as #rows.
  template<typename Real>
  void CopyColToVec(MatrixIndexT col, VectorBase<Real> *v) const;

  /// Copies submatrix of compressed matrix into matrix dest.
  /// Submatrix starts at row row_offset and column column_offset and it' size
  /// is defined by size of provided matrix dest
  template<typename Real>
  void CopyToMat(int32 row_offset,
                 int32 column_offset,
                 MatrixBase<Real> *dest) const;

  void Swap(CompressedMatrix *other) { std::swap(data_, other->data_); }
  
  friend class Matrix<float>;
  friend class Matrix<double>;
 private:

  // allocates data using new [], ensures byte alignment
  // sufficient for float.
  static void *AllocateData(int32 num_bytes);

  struct GlobalHeader {
    float min_value;
    float range;
    int32 num_rows;
    int32 num_cols;
  };

  static MatrixIndexT DataSize(const GlobalHeader &header) {
    // Returns size in bytes of the data.
    return sizeof(GlobalHeader) +
        header.num_cols * (sizeof(PerColHeader) + header.num_rows);
  }

  struct PerColHeader {
    uint16 percentile_0;
    uint16 percentile_25;
    uint16 percentile_75;
    uint16 percentile_100;
  };

  // The following function is called in CopyToMatrix.
  template<typename Real>
  static void CompressColumn(const GlobalHeader &global_header,
                             const Real *data, MatrixIndexT stride,
                             int32 num_rows, PerColHeader *header,
                             unsigned char *byte_data);
  template<typename Real>
  static void ComputeColHeader(const GlobalHeader &global_header,
                               const Real *data, MatrixIndexT stride,
                               int32 num_rows, PerColHeader *header);

  static inline uint16 FloatToUint16(const GlobalHeader &global_header,
                                     float value);

  static inline float Uint16ToFloat(const GlobalHeader &global_header,
                                     uint16 value);
  static inline unsigned char FloatToChar(float p0, float p25,
                                          float p75, float p100,
                                          float value);
  static inline float CharToFloat(float p0, float p25,
                                  float p75, float p100,
                                  unsigned char value);
  
  void Destroy();
  
  void *data_; // first GlobalHeader, then PerColHeader (repeated), then
  // the byte data for each column (repeated).  Note: don't intersperse
  // the byte data with the PerColHeaders, because of alignment issues.

};


/// @} end of \addtogroup matrix_group


}  // namespace kaldi


#endif  // KALDI_MATRIX_COMPRESSED_MATRIX_H_<|MERGE_RESOLUTION|>--- conflicted
+++ resolved
@@ -47,12 +47,9 @@
   template<typename Real>
   CompressedMatrix(const MatrixBase<Real> &mat): data_(NULL) { CopyFromMat(mat); }
 
-<<<<<<< HEAD
+
+  /// This will resize *this and copy the contents of mat to *this.
   template<typename Real>
-=======
-  /// This will resize *this and copy the contents of mat to *this.
-  template<class Real>
->>>>>>> 9285758b
   void CopyFromMat(const MatrixBase<Real> &mat);
   
   CompressedMatrix(const CompressedMatrix &mat);
