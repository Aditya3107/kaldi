// matrix/matrix-lib-test.cc

// Copyright 2009-2012   Microsoft Corporation;  Mohit Agarwal;  Lukas Burget;
//                       Ondrej Glembek;  Saarland University (Author: Arnab Ghoshal);
//                       Go Vivace Inc.;  Yanmin Qian;  Jan Silovsky;
//                       Johns Hopkins University (Author: Daniel Povey);
//                       Haihua Xu

// Licensed under the Apache License, Version 2.0 (the "License");
// you may not use this file except in compliance with the License.
// You may obtain a copy of the License at

//  http://www.apache.org/licenses/LICENSE-2.0

// THIS CODE IS PROVIDED *AS IS* BASIS, WITHOUT WARRANTIES OR CONDITIONS OF ANY
// KIND, EITHER EXPRESS OR IMPLIED, INCLUDING WITHOUT LIMITATION ANY IMPLIED
// WARRANTIES OR CONDITIONS OF TITLE, FITNESS FOR A PARTICULAR PURPOSE,
// MERCHANTABLITY OR NON-INFRINGEMENT.
// See the Apache 2 License for the specific language governing permissions and
// limitations under the License.

#include "matrix/matrix-lib.h"
#include <numeric>
#include <time.h> // This is only needed for UnitTestSvdSpeed, you can
// comment it (and that function) out if it causes problems.

namespace kaldi {

template<typename Real>
void RandPosdefSpMatrix(MatrixIndexT dim, SpMatrix<Real> *matrix) {
  MatrixIndexT dim2 = dim + (rand() % 3);  // slightly higher-dim.
  // generate random (non-singular) matrix
  Matrix<Real> tmp(dim, dim2);
  while (1) {
    tmp.SetRandn();
    if (tmp.Cond() < 100) break;
    KALDI_LOG << "Condition number of random matrix large "
              << static_cast<float>(tmp.Cond())
              << ", trying again (this is normal)";
  }
  // tmp * tmp^T will give positive definite matrix
  matrix->AddMat2(1.0, tmp, kNoTrans, 0.0);
  
  // Checks that the matrix is indeed pos-def
  TpMatrix<Real> sqrt(dim);
  sqrt.Cholesky(*matrix);
}


template<typename Real> static void InitRand(TpMatrix<Real> *M) {
  // start:
  for (MatrixIndexT i = 0;i < M->NumRows();i++)
	for (MatrixIndexT j = 0;j<=i;j++)
	  (*M)(i, j) = RandGauss();
}



template<typename Real> static void InitRand(Vector<Real> *v) {
  for (MatrixIndexT i = 0;i < v->Dim();i++)
	(*v)(i) = RandGauss();
}

template<typename Real> static void InitRand(VectorBase<Real> *v) {
  for (MatrixIndexT i = 0;i < v->Dim();i++)
	(*v)(i) = RandGauss();
}

template<typename Real> static void InitRand(MatrixBase<Real> *M) {
start:
  for (MatrixIndexT i = 0;i < M->NumRows();i++)
    for (MatrixIndexT j = 0;j < M->NumCols();j++)
      (*M)(i, j) = RandGauss();
  if (M->NumRows() != 0 && M->Cond() > 100) {
    printf("Condition number of random matrix large %f, trying again (this is normal)\n",
           (float) M->Cond());
    goto start;
  }
}


template<typename Real> static void InitRand(SpMatrix<Real> *M) {
start:
  for (MatrixIndexT i = 0;i < M->NumRows();i++)
	for (MatrixIndexT j = 0;j<=i;j++)
	  (*M)(i, j) = RandGauss();
  if (M->NumRows() != 0 && M->Cond() > 100)
    goto start;
}

template<typename Real> static void AssertEqual(const Matrix<Real> &A,
                                             const Matrix<Real> &B,
                                             float tol = 0.001) {
  KALDI_ASSERT(A.NumRows() == B.NumRows()&&A.NumCols() == B.NumCols());
  for (MatrixIndexT i = 0;i < A.NumRows();i++)
	for (MatrixIndexT j = 0;j < A.NumCols();j++) {
	  KALDI_ASSERT(std::abs(A(i, j)-B(i, j)) < tol*std::max(1.0, (double) (std::abs(A(i, j))+std::abs(B(i, j)))));
    }
}

template<typename Real> static void AssertEqual(const SpMatrix<Real> &A,
                                             const SpMatrix<Real> &B,
                                             float tol = 0.001) {
  KALDI_ASSERT(A.NumRows() == B.NumRows()&&A.NumCols() == B.NumCols());
  for (MatrixIndexT i = 0;i < A.NumRows();i++)
	for (MatrixIndexT j = 0;j<=i;j++)
	  KALDI_ASSERT(std::abs(A(i, j)-B(i, j)) < tol*std::max(1.0, (double) (std::abs(A(i, j))+std::abs(B(i, j)))));
}

template<typename Real>
static bool ApproxEqual(const SpMatrix<Real> &A,
                        const SpMatrix<Real> &B, Real tol = 0.001) {
  KALDI_ASSERT(A.NumRows() == B.NumRows());
  SpMatrix<Real> diff(A);
  diff.AddSp(1.0, B);
  Real a = std::max(A.Max(), -A.Min()), b = std::max(B.Max(), -B.Min),
      d = std::max(diff.Max(), -diff.Min());
  return (d <= tol * std::max(a, b));
}

/* was:
   template<typename Real>
   bool ApproxEqual(SpMatrix<Real> &A, SpMatrix<Real> &B, float tol = 0.001) {
   KALDI_ASSERT(A.NumRows() == B.NumRows()&&A.NumCols() == B.NumCols());
   for (MatrixIndexT i = 0;i < A.NumRows();i++)
   for (MatrixIndexT j = 0;j<=i;j++)
   if (std::abs(A(i, j)-B(i, j)) > tol*std::max(1.0, (double) (std::abs(A(i, j))+std::abs(B(i, j))))) return false;
   return true;
   }
*/

template<typename Real> static void AssertEqual(Vector<Real> &A, Vector<Real> &B, float tol = 0.001) {
  KALDI_ASSERT(A.Dim() == B.Dim());
  for (MatrixIndexT i = 0;i < A.Dim();i++)
    KALDI_ASSERT(std::abs(A(i)-B(i)) < tol);
}

template<typename Real> static bool ApproxEqual(Vector<Real> &A, Vector<Real> &B, float tol = 0.001) {
  KALDI_ASSERT(A.Dim() == B.Dim());
  for (MatrixIndexT i = 0;i < A.Dim();i++)
    if (std::abs(A(i)-B(i)) > tol) return false;
  return true;
}


template<typename Real> static void AssertEqual(Real a, Real b, float tol = 0.001) {
  KALDI_ASSERT( std::abs(a-b) <= tol*(std::abs(a)+std::abs(b)));
}

template<typename Real> static void CholeskyUnitTestTr() {
  for (MatrixIndexT i = 0; i < 5; i++) {
    MatrixIndexT dimM = 2 + rand() % 10;
    Matrix<Real> M(dimM, dimM);
    InitRand(&M);
    SpMatrix<Real> S(dimM);
    S.AddMat2(1.0, M, kNoTrans, 0.0);
    TpMatrix<Real> C(dimM);
    C.Cholesky(S);
    Matrix<Real> CM(C);
    TpMatrix<Real> Cinv(C);
    Cinv.Invert();
    {
      Matrix<Real> A(C), B(Cinv), AB(dimM, dimM);
      AB.AddMatMat(1.0, A, kNoTrans, B, kNoTrans, 0.0);
      KALDI_ASSERT(AB.IsUnit());
    }
    SpMatrix<Real> S2(dimM);
    S2.AddMat2(1.0, CM, kNoTrans, 0.0);
    AssertEqual(S, S2);
    C.Invert();
    Matrix<Real> CM2(C);
    CM2.Invert();
    SpMatrix<Real> S3(dimM);
    S3.AddMat2(1.0, CM2, kNoTrans, 0.0);
    AssertEqual(S, S3);
  }
}

template<typename Real> static void SlowMatMul() {
  MatrixIndexT N = 1000;
  Matrix<Real> M(N, N), P(N, N), Q(N, N);
  for (MatrixIndexT i = 0; i < 10000; i++) {
    Q.AddMatMat(1.0, M, kNoTrans, P, kNoTrans, 0.0);
  }
}  

template<typename Real> static void UnitTestAddDiagVecMat() {
  for (int p = 0; p < 2; p++) {
    MatrixIndexT dimM = 100 + rand() % 255, dimN = 100 + rand() % 255;
    Real alpha = 0.43243, beta = 1.423;
    Matrix<Real> M(dimM, dimN), N(dimM, dimN);
    M.SetRandn();
    N.SetRandn();
    MatrixTransposeType trans = (p % 2 == 0 ? kNoTrans : kTrans);
    if (trans == kTrans)
      N.Transpose();
    
    Vector<Real> V(dimM);
    V.SetRandn();

    Matrix<Real> Mcheck(M);
    for (int32 r = 0; r < dimM; r++) {
      SubVector<Real> Mcheckrow(Mcheck, r);
      Vector<Real> Nrow(dimN);
      if (trans == kTrans) Nrow.CopyColFromMat(N, r);
      else Nrow.CopyFromVec(N.Row(r));
      Mcheckrow.Scale(beta);
      Mcheckrow.AddVec(alpha * V(r), Nrow);
    }

    M.AddDiagVecMat(alpha, V, N, trans, beta);
    AssertEqual(M, Mcheck);
    KALDI_ASSERT(M.Sum() != 0.0);
  }
}


template<typename Real> static void UnitTestAddSp() {
  for (MatrixIndexT i = 0;i< 10;i++) {
    MatrixIndexT dimM = 10+rand()%10;
    SpMatrix<Real> S(dimM);
    InitRand(&S);
    Matrix<Real> M(S), N(S);
    N.AddSp(2.0, S);
    M.Scale(3.0);
    AssertEqual(M, N);
  }
}

template<typename Real, typename OtherReal>
static void UnitTestSpAddVec() {
  for (MatrixIndexT i = 0;i< 10;i++) {
    BaseFloat alpha = (i<5 ? 1.0 : 0.5);
    MatrixIndexT dimM = 10+rand()%10;
    SpMatrix<Real> S(dimM);
    InitRand(&S);
    SpMatrix<Real> T(S);
    Vector<OtherReal> v(dimM);
    InitRand(&v);
    S.AddVec(alpha, v);
    for (MatrixIndexT i = 0; i < dimM; i++)
      T(i, i) += alpha * v(i);
    AssertEqual(S, T);
  }
}


template<typename Real>
static void UnitTestSpAddVecVec() {
  for (MatrixIndexT i = 0;i< 10;i++) {
    BaseFloat alpha = (i<5 ? 1.0 : 0.5);
    MatrixIndexT dimM = 10+rand()%10;
    SpMatrix<Real> S(dimM);
    InitRand(&S);
    Matrix<Real> T(S);

    Vector<Real> v(dimM), w(dimM);
    InitRand(&v);
    InitRand(&w);
    S.AddVecVec(alpha, v, w);
    T.AddVecVec(alpha, v, w);
    T.AddVecVec(alpha, w, v);
    Matrix<Real> U(S);
    AssertEqual(U, T);
  }
}


template<typename Real> static void UnitTestCopyRowsAndCols() {
  // Test other mode of CopyRowsFromVec, and CopyColsFromVec,
  // where vector is duplicated.
  for (MatrixIndexT i = 0; i < 30; i++) {
    MatrixIndexT dimM = 1 + rand() % 5, dimN = 1 + rand() % 5;
    Vector<float> w(dimN); // test cross-type version of
    // CopyRowsFromVec.
    Vector<Real> v(dimM);
    Matrix<Real> M(dimM, dimN), N(dimM, dimN);
    InitRand(&v);
    InitRand(&w);
    M.CopyColsFromVec(v);
    N.CopyRowsFromVec(w);
    for (MatrixIndexT r = 0; r < dimM; r++) {
      for (MatrixIndexT c = 0; c < dimN; c++) {
        KALDI_ASSERT(M(r, c) == v(r));
        KALDI_ASSERT(N(r, c) == w(c));
      }
    }    
  }
}

template<typename Real> static void UnitTestSpliceRows() {

  for (MatrixIndexT i = 0;i< 10;i++) {
    MatrixIndexT dimM = 10+rand()%10, dimN = 10+rand()%10;

    Vector<Real> V(dimM*dimN), V10(dimM*dimN);
    Vector<Real> Vs(std::min(dimM, dimN)), Vs10(std::min(dimM, dimN));
    InitRand(&V);
    Matrix<Real> M(dimM, dimN);
    M.CopyRowsFromVec(V);
    V10.CopyRowsFromMat(M);
    AssertEqual(V, V10);        
    
    for (MatrixIndexT i = 0;i < dimM;i++)
      for (MatrixIndexT  j = 0;j < dimN;j++)
        KALDI_ASSERT(M(i, j) == V(i*dimN + j));

    {
      Vector<Real> V2(dimM), V3(dimM);
      InitRand(&V2);
      MatrixIndexT x;
      M.CopyColFromVec(V2, x = (rand() % dimN));
      V3.CopyColFromMat(M, x);
      AssertEqual(V2, V3);
    }

    {
      Vector<Real> V2(dimN), V3(dimN);
      InitRand(&V2);
      MatrixIndexT x;
      M.CopyRowFromVec(V2, x = (rand() % dimM));
      V3.CopyRowFromMat(M, x);
      AssertEqual(V2, V3);
    }

    {
      M.CopyColsFromVec(V);
      V10.CopyColsFromMat(M);
      AssertEqual(V, V10);
    }

    {
      M.CopyDiagFromVec(Vs);
      Vs10.CopyDiagFromMat(M);
      AssertEqual(Vs, Vs10);
    }

  }
}

template<typename Real> static void UnitTestRemoveRow() {

  // this is for matrix
  for (MatrixIndexT p = 0;p< 10;p++) {
    MatrixIndexT dimM = 10+rand()%10, dimN = 10+rand()%10;
    Matrix<Real> M(dimM, dimN);
    InitRand(&M);
    MatrixIndexT i = rand() % dimM;  // Row to remove.
    Matrix<Real> N(M);
    N.RemoveRow(i);
    for (MatrixIndexT j = 0;j < i;j++) {
      for (MatrixIndexT k = 0;k < dimN;k++) {
        KALDI_ASSERT(M(j, k) == N(j, k));
      }
    }
    for (MatrixIndexT j = i+1;j < dimM;j++) {
      for (MatrixIndexT k = 0;k < dimN;k++) {
        KALDI_ASSERT(M(j, k) == N(j-1, k));
      }
    }
  }

  // this is for vector
  for (MatrixIndexT p = 0;p< 10;p++) {
    MatrixIndexT dimM = 10+rand()%10;
    Vector<Real> V(dimM);
    InitRand(&V);
    MatrixIndexT i = rand() % dimM;  // Element to remove.
    Vector<Real> N(V);
    N.RemoveElement(i);
    for (MatrixIndexT j = 0;j < i;j++) {
      KALDI_ASSERT(V(j) == N(j));
    }
    for (MatrixIndexT j = i+1;j < dimM;j++) {
      KALDI_ASSERT(V(j) == N(j-1));
    }
  }

}


template<typename Real> static void UnitTestSubvector() {

  Vector<Real> V(100);
  InitRand(&V);
  Vector<Real> V2(100);
  for (MatrixIndexT i = 0;i < 10;i++) {
    SubVector<Real> tmp(V, i*10, 10);
    SubVector<Real> tmp2(V2, i*10, 10);
    tmp2.CopyFromVec(tmp);
  }
  AssertEqual(V, V2);
}

// just need this for testing function below.  Compute n!!
static int32 DoubleFactorial(int32 i) {
  if (i <= 0) { return 1; } else { return i * DoubleFactorial(i - 2); }
}

template <typename Real>
static void UnitTestSetRandn() {
  for (MatrixIndexT i = 0; i < 5; i++) {
    MatrixIndexT rows = 100 + rand() % 50, cols = 100 + rand() % 50;
    Matrix<Real> M(rows, cols);
    M.SetRandn();

    for (MatrixIndexT pow = 1; pow < 5; pow++) {
      // test moments 1 through 4 of
      // the distribution.
      Matrix<Real> Mpow(M);
      Mpow.ApplyPow(pow);
      Real observed_moment = Mpow.Sum() / (rows * cols);
      // see http://en.wikipedia.org/wiki/Normal_distribution#Moments,
      // note that mu = 0 and sigma = 1.
      Real expected_moment = (pow % 2 == 1 ? 0 : DoubleFactorial(pow - 1));
      Real k = 10.0; // This is just a constant we use to give us some wiggle
                     // room before rejecting the distribution... e.g. 10 sigma,
                     // quite approximately.
      Real allowed_deviation = k * pow / sqrt(static_cast<Real>(rows * cols));
      // give it a bit more wiggle room for higher powers.. this is quite
      // unscientific, it would be better to involve the absolute moments or
      // something like that, and use one of those statistical inequalities,
      // but it involves the gamma function and it's too much hassle to implement.
      Real lower_bound = expected_moment - allowed_deviation,
          upper_bound = expected_moment + allowed_deviation;
      KALDI_ASSERT(observed_moment >= lower_bound && observed_moment <= upper_bound);
    }
  }
}


template <typename Real>
static void UnitTestSetRandUniform() {
  for (MatrixIndexT i = 0; i < 5; i++) {
    MatrixIndexT rows = 200 + rand() % 50, cols = 200 + rand() % 50;
    Matrix<Real> M(rows, cols);
    M.SetRandUniform();

    M.Add(-0.5); // we'll be testing the central moments, so
    // center it around zero first.
    // Got these moments from http://mathworld.wolfram.com/UniformDistribution.html
    Vector<Real> central_moments(5);
    central_moments(0) = 0.0;
    central_moments(1) = 0.0;
    central_moments(2) = 1.0 / 12; // times (b - a)^2, which equals 1.
    central_moments(3) = 0.0;
    central_moments(4) = 1.0 / 80; // times (b - a)^4, which equals 1.

    for (MatrixIndexT pow = 1; pow < central_moments.Dim(); pow++) {
      Matrix<Real> Mpow(M);
      Mpow.ApplyPow(pow);
      Real observed_moment = Mpow.Sum() / (rows * cols);
      // see http://en.wikipedia.org/wiki/Normal_distribution#Moments,
      // note that mu = 0 and sigma = 1.
      Real expected_moment = central_moments(pow);
      Real k = 10.0; // This is just a constant we use to give us some wiggle
                     // room before rejecting the distribution... e.g. 10 sigma,
                     // quite approximately.
      Real allowed_deviation = k / sqrt(static_cast<Real>(rows * cols));
      Real lower_bound = expected_moment - allowed_deviation,
          upper_bound = expected_moment + allowed_deviation;
      KALDI_ASSERT(observed_moment >= lower_bound && observed_moment <= upper_bound);
    }
  }
}


template <typename Real>
static void UnitTestSimpleForVec() {  // testing some simple operaters on vector

  for (MatrixIndexT i = 0; i < 5; i++) {
    Vector<Real> V(100), V1(100), V2(100), V3(100), V4(100);
    InitRand(&V);
    if (i % 2 == 0) {
      V1.SetZero();
      V1.Add(1.0);
    } else {
      V1.Set(1.0);
    }

    V2.CopyFromVec(V);
    V3.CopyFromVec(V1);
    V2.InvertElements();
    V3.DivElements(V);
    V4.CopyFromVec(V3);
    V4.AddVecDivVec(1.0, V1, V, 0.0);
    AssertEqual(V3, V2);
    AssertEqual(V4, V3);
    V4.MulElements(V);
    AssertEqual(V4, V1);
    V3.AddVecVec(1.0, V, V2, 0.0);
    AssertEqual(V3, V1);

    Vector<Real> V5(V), V6(V1), V7(V1), V8(V);
    V5.AddVec(1.0, V);
    V8.Scale(2.0);
    V6.AddVec2(1.0, V);
    V7.AddVecVec(1.0, V, V, 1.0);
    AssertEqual(V6, V7);
    AssertEqual(V5, V8);
  }

  for (MatrixIndexT i = 0; i < 5; i++) {
    MatrixIndexT dimM = 10 + rand() % 10, dimN = 10 + rand() % 10;
    Matrix<Real> M(dimM, dimN);
    InitRand(&M);
    Vector<Real> Vr(dimN), Vc(dimM);
    Vr.AddRowSumMat(0.4, M); 
    Vr.AddRowSumMat(0.3, M, 0.5); // note: 0.3 + 0.4*0.5 = 0.5.
    Vc.AddColSumMat(0.4, M);
    Vc.AddColSumMat(0.3, M, 0.5); // note: 0.3 + 0.4*0.5 = 0.5.
    Vr.Scale(2.0);
    Vc.Scale(2.0);

    Vector<Real> V2r(dimN), V2c(dimM);
    for (MatrixIndexT k = 0; k < dimM; k++) {
      V2r.CopyRowFromMat(M, k);
      AssertEqual(V2r.Sum(), Vc(k));
    }
    for (MatrixIndexT j = 0; j < dimN; j++) {
      V2c.CopyColFromMat(M, j);
      AssertEqual(V2c.Sum(), Vr(j));
    }
  }

  for (MatrixIndexT i = 0; i < 5; i++) {
    Vector<Real> V(100), V1(100), V2(100);
    InitRand(&V);
    
    V1.CopyFromVec(V);
    V1.ApplyExp();
    Real a = V.LogSumExp();
    V2.Set(exp(V.LogSumExp()));
    V1.DivElements(V2);
    Real b = V.ApplySoftMax();
    AssertEqual(V1, V);
    AssertEqual(a, b);
    KALDI_LOG << "a = " << a << ", b = " << b;
  }

  for (MatrixIndexT i = 0; i < 5; i++) {
    MatrixIndexT dimV = 10 + rand() % 10;
    Real p = 0.5 + RandUniform() * 4.5;
    Vector<Real> V(dimV), V1(dimV), V2(dimV);
    InitRand(&V);
    V1.AddVecVec(1.0, V, V, 0.0);  // V1:=V.*V.
    V2.CopyFromVec(V1);
    AssertEqual(V1.Norm(p), V2.Norm(p));
    AssertEqual(sqrt(V1.Sum()), V.Norm(2.0));
  }

  for (MatrixIndexT i = 0; i < 5; i++) {
    MatrixIndexT dimV = 10 + rand() % 10;
    Real p = RandUniform() * 1.0e-5;
    Vector<Real> V(dimV);
    V.Set(p);
    KALDI_ASSERT(V.IsZero(p));
    KALDI_ASSERT(!V.IsZero(p*0.9));
  }

  // Test ApplySoftMax() for matrix.
  Matrix<Real> M(10, 10);
  InitRand(&M);
  M.ApplySoftMax();
  KALDI_ASSERT( fabs(1.0 - M.Sum()) < 0.01);

}

template<typename Real>
static void UnitTestVectorMax() {
  int32 dimM = 1 + rand() % 10;
  Vector<Real> V(dimM);
  V.SetRandn();
  Real m = V(0);
  for (int32 i = 1; i < dimM; i++) m = std::max(m, V(i));
  KALDI_ASSERT(m == V.Max());
  MatrixIndexT i;
  KALDI_ASSERT(m == V.Max(&i));
  KALDI_ASSERT(m == V(i));
}

template<typename Real>
static void UnitTestVectorMin() {
  int32 dimM = 1 + rand() % 10;
  Vector<Real> V(dimM);
  V.SetRandn();
  Real m = V(0);
  for (int32 i = 1; i < dimM; i++) m = std::min(m, V(i));
  KALDI_ASSERT(m == V.Min());
  MatrixIndexT i;
  KALDI_ASSERT(m == V.Min(&i));
  KALDI_ASSERT(m == V(i));
}


template<typename Real>
static void UnitTestNorm() {  // test some simple norm properties: scaling.  also ApproxEqual test.

  for (MatrixIndexT p = 0; p < 10; p++) {
    Real scalar = RandGauss();
    if (scalar == 0.0) continue;
    if (scalar < 0) scalar *= -1.0;
    MatrixIndexT dimM = 10 + rand() % 10, dimN = 10 + rand() % 10;
    Matrix<Real> M(dimM, dimN);
    InitRand(&M);
    SpMatrix<Real> S(dimM);
    InitRand(&S);
    Vector<Real> V(dimN);
    InitRand(&V);

    Real Mnorm = M.FrobeniusNorm(),
        Snorm = S.FrobeniusNorm(),
        Vnorm1 = V.Norm(1.0),
        Vnorm2 = V.Norm(2.0),
        Vnorm3 = V.Norm(3.0);
    M.Scale(scalar);
    S.Scale(scalar);
    V.Scale(scalar);
    KALDI_ASSERT(ApproxEqual(M.FrobeniusNorm(), Mnorm*scalar));
    KALDI_ASSERT(ApproxEqual(S.FrobeniusNorm(), Snorm*scalar));
    KALDI_ASSERT(ApproxEqual(V.Norm(1.0), Vnorm1 * scalar));
    KALDI_ASSERT(ApproxEqual(V.Norm(2.0), Vnorm2 * scalar));
    KALDI_ASSERT(ApproxEqual(V.Norm(3.0), Vnorm3 * scalar));

    KALDI_ASSERT(V.ApproxEqual(V));
    KALDI_ASSERT(M.ApproxEqual(M));
    KALDI_ASSERT(S.ApproxEqual(S));
    SpMatrix<Real> S2(S); S2.Scale(1.1);  KALDI_ASSERT(!S.ApproxEqual(S2));  KALDI_ASSERT(S.ApproxEqual(S2, 0.15));
    Matrix<Real> M2(M); M2.Scale(1.1);  KALDI_ASSERT(!M.ApproxEqual(M2));  KALDI_ASSERT(M.ApproxEqual(M2, 0.15));
    Vector<Real> V2(V); V2.Scale(1.1);  KALDI_ASSERT(!V.ApproxEqual(V2));  KALDI_ASSERT(V.ApproxEqual(V2, 0.15));
  }
}


template<typename Real>
static void UnitTestCopyRows() {
  for (MatrixIndexT p = 0; p < 10; p++) {
    MatrixIndexT num_rows1 = 10 + rand() % 10,
        num_rows2 = 10 + rand() % 10,
        num_cols = 10 + rand() % 10;
    Matrix<Real> M(num_rows1, num_cols);
    InitRand(&M);
    
    Matrix<Real> N(num_rows2, num_cols), O(num_rows2, num_cols);
    std::vector<int32> reorder(num_rows2);
    for (int32 i = 0; i < num_rows2; i++)
      reorder[i] = -1 + (rand() % (num_rows1 + 1));
    
    N.CopyRows(M, reorder);

    for (int32 i = 0; i < num_rows2; i++)
      for (int32 j = 0; j < num_cols; j++)
        if (reorder[i] < 0) O(i, j) = 0;
        else O(i, j) = M(reorder[i], j);
    
    KALDI_LOG << "M is " << M;
    KALDI_LOG << "N is " << N;
    KALDI_LOG << "O is " << O;
    AssertEqual(N, O);
  }
}

template<typename Real>
static void UnitTestCopyCols() {
  for (MatrixIndexT p = 0; p < 10; p++) {
    MatrixIndexT num_cols1 = 10 + rand() % 10,
        num_cols2 = 10 + rand() % 10,
        num_rows = 10 + rand() % 10;
    Matrix<Real> M(num_rows, num_cols1);
    InitRand(&M);
    
    Matrix<Real> N(num_rows, num_cols2), O(num_rows, num_cols2);
    std::vector<int32> reorder(num_cols2);
    for (int32 i = 0; i < num_cols2; i++)
      reorder[i] = -1 + (rand() % (num_cols1 + 1));
    
    N.CopyCols(M, reorder);
    
    for (int32 i = 0; i < num_rows; i++)
      for (int32 j = 0; j < num_cols2; j++)
        if (reorder[j] < 0) O(i, j) = 0;
        else O(i, j) = M(i, reorder[j]);
    KALDI_LOG << "M is " << M;
    KALDI_LOG << "N is " << N;
    KALDI_LOG << "O is " << O;
    AssertEqual(N, O);
  }
}


template<typename Real>
static void UnitTestSimpleForMat() {  // test some simple operates on all kinds of matrix

  for (MatrixIndexT p = 0; p < 10; p++) {
    // for FrobeniousNorm() function
    MatrixIndexT dimM = 10 + rand() % 10, dimN = 10 + rand() % 10;
    Matrix<Real> M(dimM, dimN);
    InitRand(&M);
    {
      Matrix<Real> N(M);
      Real a = M.LogSumExp(), b = N.ApplySoftMax();
      AssertEqual(a, b);
      AssertEqual(1.0, N.Sum());
    }
    {
      Matrix<Real> N(M);
      N.Add(2.0);
      for (MatrixIndexT m = 0; m < dimM; m++)
        for (MatrixIndexT n = 0; n < dimN; n++)
          N(m, n) -= 2.0;
      AssertEqual(M, N);
    }

    Matrix<Real> N(M), M1(M);
    M1.MulElements(M);
    Real tmp1 = sqrt(M1.Sum());
    Real tmp2 = N.FrobeniusNorm();
    KALDI_ASSERT(std::abs(tmp1 - tmp2) < 0.00001);

    // for LargestAbsElem() function
    Vector<Real> V(dimM);
    for (MatrixIndexT i = 0; i < dimM; i++) {
      for (MatrixIndexT j = 0; j < dimN; j++) {
        M(i, j) = std::abs(M(i, j));
      }
      std::sort(M.RowData(i), M.RowData(i) + dimN);
      V(i) = M(i, dimN - 1);
    }
    std::sort(V.Data(), V.Data() + dimM);
    KALDI_ASSERT(std::abs(V(dimM - 1) - N.LargestAbsElem()) < 0.00001);
  }

  SpMatrix<Real> x(3);
  x.SetZero();

  std::stringstream ss;

  ss << "DP 3\n";
  ss << "4.6863" << '\n';
  ss << "3.7062 4.6032" << '\n';
  ss << "3.4160 3.7256  5.2474" << '\n';

  ss >> x;
  KALDI_ASSERT(x.IsPosDef() == true);  // test IsPosDef() function

  TpMatrix<Real> y(3);
  y.SetZero();
  y.Cholesky(x);

  KALDI_LOG << "Matrix y is a lower triangular Cholesky decomposition of x:"
            << '\n';
  KALDI_LOG << y << '\n';

  // test sp-matrix's LogPosDefDet() function
  Matrix<Real> B(x);
  Real tmp;
  Real *DetSign = &tmp;
  KALDI_ASSERT(std::abs(B.LogDet(DetSign) - x.LogPosDefDet()) < 0.00001);

  for (MatrixIndexT p = 0; p < 10; p++) {  // test for sp and tp matrix's AddSp() and AddTp() function
    MatrixIndexT dimM = 10 + rand() % 10;
    SpMatrix<Real> S(dimM), S1(dimM);
    TpMatrix<Real> T(dimM), T1(dimM);
    InitRand(&S);
    InitRand(&S1);
    InitRand(&T);
    InitRand(&T1);
    Matrix<Real> M(S), M1(S1), N(T), N1(T1);

    S.AddSp(1.0, S1);
    T.AddTp(1.0, T1);
    M.AddMat(1.0, M1);
    N.AddMat(1.0, N1);
    Matrix<Real> S2(S);
    Matrix<Real> T2(T);

    AssertEqual(S2, M);
    AssertEqual(T2, N);
  }

  for (MatrixIndexT i = 0; i < 10; i++) {  // test for sp matrix's AddVec2() function
    MatrixIndexT dimM = 10 + rand() % 10;
    SpMatrix<Real> M(dimM);
    Vector<Real> V(dimM);

    InitRand(&M);
    SpMatrix<double> Md(M);
    InitRand(&V);
    SpMatrix<Real> Sorig(M);
    M.AddVec2(0.5, V);
    Md.AddVec2(static_cast<Real>(0.5), V);
    for (MatrixIndexT i = 0; i < dimM; i++)
      for (MatrixIndexT j = 0; j < dimM; j++) {
        KALDI_ASSERT(std::abs(M(i, j) - (Sorig(i, j)+0.5*V(i)*V(j))) < 0.001);
        KALDI_ASSERT(std::abs(Md(i, j) - (Sorig(i, j)+0.5*V(i)*V(j))) < 0.001);
      }
  }
}


template<typename Real> static void UnitTestRow() {

  for (MatrixIndexT p = 0;p< 10;p++) {
    MatrixIndexT dimM = 10+rand()%10, dimN = 10+rand()%10;
    Matrix<Real> M(dimM, dimN);
    InitRand(&M);

    MatrixIndexT i = rand() % dimM;  // Row to get.

    Vector<Real> V(dimN);
    V.CopyRowFromMat(M, i);  // get row.
    for (MatrixIndexT k = 0;k < dimN;k++) {
      AssertEqual(M(i, k), V(k));
    }

    {
      SpMatrix<Real> S(dimN);
      InitRand(&S);
      Vector<Real> v1(dimN), v2(dimN);
      Matrix<Real> M(S);
      MatrixIndexT dim2 = rand() % dimN;
      v1.CopyRowFromSp(S, dim2);
      v2.CopyRowFromMat(M, dim2);
      AssertEqual(v1, v2);
    }
    
    MatrixIndexT j = rand() % dimN;  // Col to get.
    Vector<Real> W(dimM);
    W.CopyColFromMat(M, j);  // get row.
    for (MatrixIndexT k = 0;k < dimM;k++) {
      AssertEqual(M(k, j), W(k));
    }

  }
}

template<typename Real> static void UnitTestAxpy() {

  for (MatrixIndexT i = 0;i< 10;i++) {
    MatrixIndexT dimM = 10+rand()%10, dimN = 10+rand()%10;
    Matrix<Real> M(dimM, dimN), N(dimM, dimN), O(dimN, dimM);

    InitRand(&M); InitRand(&N); InitRand(&O);
    Matrix<Real> Morig(M);
    M.AddMat(0.5, N);
    for (MatrixIndexT i = 0;i < dimM;i++)
      for (MatrixIndexT j = 0;j < dimN;j++)
        KALDI_ASSERT(std::abs(M(i, j) - (Morig(i, j)+0.5*N(i, j))) < 0.1);
    M.CopyFromMat(Morig);
    M.AddMat(0.5, O, kTrans);
    for (MatrixIndexT i = 0;i < dimM;i++)
      for (MatrixIndexT j = 0;j < dimN;j++)
        KALDI_ASSERT(std::abs(M(i, j) - (Morig(i, j)+0.5*O(j, i))) < 0.1);
    {
      float f = 0.5 * (float) (rand() % 3);
      Matrix<Real> N(dimM, dimM);
      InitRand(&N);

      Matrix<Real> N2(N);
      Matrix<Real> N3(N);
      N2.AddMat(f, N2, kTrans);
      N3.AddMat(f, N, kTrans);
      AssertEqual(N2, N3);  // check works same with self as arg.
    }
  }
}

template<typename Real> static void UnitTestCopySp() {
  // Checking that the various versions of copying
  // matrix to SpMatrix work the same in the symmetric case.
  for (MatrixIndexT iter = 0;iter < 5;iter++) {
    int32 dim = 5 + rand() %  10;
    SpMatrix<Real> S(dim), T(dim);
    S.SetRandn();
    Matrix<Real> M(S);
    T.CopyFromMat(M, kTakeMeanAndCheck);
    AssertEqual(S, T);
    T.SetZero();
    T.CopyFromMat(M, kTakeMean);
    AssertEqual(S, T);
    T.SetZero();
    T.CopyFromMat(M, kTakeLower);
    AssertEqual(S, T);
    T.SetZero();
    T.CopyFromMat(M, kTakeUpper);
    AssertEqual(S, T);
  }
}


template<typename Real> static void UnitTestPower() {
  for (MatrixIndexT iter = 0;iter < 5;iter++) {
    // this is for matrix-pow
    MatrixIndexT dimM = 10 + rand() % 10;
    Matrix<Real> M(dimM, dimM), N(dimM, dimM);
    InitRand(&M);
    N.AddMatMat(1.0, M, kNoTrans, M, kTrans, 0.0);  // N:=M*M^T.
    SpMatrix<Real> S(dimM);
    S.CopyFromMat(N);  // symmetric so should not crash.
    S.ApplyPow(0.5);
    S.ApplyPow(2.0);
    M.CopyFromSp(S);
    AssertEqual(M, N);

    // this is for vector-pow
    MatrixIndexT dimV = 10 + rand() % 10;
    Vector<Real> V(dimV), V1(dimV), V2(dimV);
    InitRand(&V);
    V1.AddVecVec(1.0, V, V, 0.0);  // V1:=V.*V.
    V2.CopyFromVec(V1);
    V2.ApplyPow(0.5);
    V2.ApplyPow(2.0);
    AssertEqual(V1, V2);
  }
}

template<typename Real> static void UnitTestHeaviside() {
  for (MatrixIndexT iter = 0;iter < 5;iter++) {
    MatrixIndexT dimM = 10 + rand() % 10, dimN = 10 + rand() % 10;
    Matrix<Real> M(dimM, dimN), N(dimM, dimN);
    InitRand(&M);
    N = M;
    N.ApplyHeaviside();
    for (MatrixIndexT r = 0; r < dimM; r++) {
      for (MatrixIndexT c = 0; c < dimN; c++) {
        Real x = M(r, c), y = N(r, c);
        if (x < 0.0) KALDI_ASSERT(y == 0.0);
        if (x > 0.0) KALDI_ASSERT(y == 1.0);
        if (x == 0.0) { KALDI_ASSERT(y >= 0.0 && y <= 1.0); }
      }
    }
  }
}


template<typename Real> static void UnitTestAddOuterProductPlusMinus() {
  for (MatrixIndexT iter = 0; iter < 10; iter++) {
    MatrixIndexT dimM = 10 + rand() % 10;
    MatrixIndexT dimN = 10 + rand() % 10;
    Matrix<Real> M(dimM, dimN), Plus(dimM, dimN), Minus(dimM, dimN),
        M2(dimM, dimN);
    Vector<Real> v1(dimM), v2(dimN);

    for (MatrixIndexT i = 0; i < 5; i++) {
      InitRand(&v1);
      InitRand(&v2);
      Real alpha = 0.333 * ((rand() % 10) - 5);
      M.AddVecVec(alpha, v1, v2);
         
      AddOuterProductPlusMinus(alpha, v1, v2, &Plus, &Minus);
      M2.SetZero();
      M2.AddMat(-1.0, Minus);
      M2.AddMat(1.0, Plus);
      AssertEqual(M, M2);
      KALDI_ASSERT(Minus.Min() >= 0);
      KALDI_ASSERT(Plus.Min() >= 0);
    }
  }
}

template<typename Real> static void UnitTestSger() {
  for (MatrixIndexT iter = 0;iter < 5;iter++) {
    MatrixIndexT dimM = 10 + rand() % 10;
    MatrixIndexT dimN = 10 + rand() % 10;
    Matrix<Real> M(dimM, dimN), M2(dimM, dimN);
    Vector<Real> v1(dimM); InitRand(&v1);
    Vector<Real> v2(dimN); InitRand(&v2);
    Vector<double> v1d(v1), v2d(v2);
    M.AddVecVec(1.0f, v1, v2);
    M2.AddVecVec(1.0f, v1, v2);
    for (MatrixIndexT m = 0;m < dimM;m++)
      for (MatrixIndexT n = 0;n < dimN;n++) {
        KALDI_ASSERT(M(m, n) - v1(m)*v2(n) < 0.01);
        KALDI_ASSERT(M(m, n) - M2(m, n) < 0.01);
      }
  }
}



template<typename Real> static void UnitTestDeterminant() {  // also tests matrix axpy and IsZero() and TraceOfProduct{, T}
  for (MatrixIndexT iter = 0;iter < 5;iter++) {  // First test the 2 det routines are the same
	int dimM = 10 + rand() % 10;
	Matrix<Real> M(dimM, dimM), N(dimM, dimM);
	InitRand(&M);
	N.AddMatMat(1.0, M, kNoTrans, M, kTrans, 0.0);  // N:=M*M^T.
	for (MatrixIndexT i = 0;i < (MatrixIndexT)dimM;i++) N(i, i) += 0.0001;  // Make sure numerically +ve det-- can by chance be almost singular the way we initialized it (I think)
	SpMatrix<Real> S(dimM);
	S.CopyFromMat(N);  // symmetric so should not crash.
	Real logdet = S.LogPosDefDet();
	Real logdet2, logdet3, sign2, sign3;
	logdet2 = N.LogDet(&sign2);
    logdet3 = S.LogDet(&sign3);
	KALDI_ASSERT(sign2 == 1.0 && sign3 == 1.0 && std::abs(logdet2-logdet) < 0.1 && std::abs(logdet2 - logdet3) < 0.1);
	Matrix<Real> tmp(dimM, dimM); tmp.SetZero();
	tmp.AddMat(1.0, N);
	tmp.AddMat(-1.0, N, kTrans);
	// symmetric so tmp should be zero.
	if ( ! tmp.IsZero(1.0e-04)) {
	  printf("KALDI_ERR: matrix is not zero\n");
	  KALDI_LOG << tmp;
	  KALDI_ASSERT(0);
	}

	Real a = TraceSpSp(S, S), b = TraceMatMat(N, N), c = TraceMatMat(N, N, kTrans);
	KALDI_ASSERT(std::abs(a-b) < 0.1 && std::abs(b-c) < 0.1);
  }
}


template<typename Real> static void UnitTestDeterminantSign() {

  for (MatrixIndexT iter = 0;iter < 20;iter++) {  // First test the 2 det routines are the same
	int dimM = 10 + rand() % 10;
	Matrix<Real> M(dimM, dimM), N(dimM, dimM);
	InitRand(&M);
	N.AddMatMat(1.0, M, kNoTrans, M, kTrans, 0.0);  // N:=M*M^T.
	for (MatrixIndexT i = 0;i < (MatrixIndexT)dimM;i++) N(i, i) += 0.0001;  // Make sure numerically +ve det-- can by chance be almost singular the way we initialized it (I think)
	SpMatrix<Real> S(dimM);
	S.CopyFromMat(N);  // symmetric so should not crash.
	Real logdet = S.LogPosDefDet();
	Real logdet2, logdet3, sign2, sign3;
	logdet2 = N.LogDet(&sign2);
    logdet3 = S.LogDet(&sign3);
	KALDI_ASSERT(sign2 == 1.0 && sign3 == 1.0 && std::abs(logdet2-logdet) < 0.01 && std::abs(logdet2 - logdet3) < 0.01);

    MatrixIndexT num_sign_changes = rand() % 5;
    for (MatrixIndexT change = 0; change < num_sign_changes; change++) {
      // Change sign of S's det by flipping one eigenvalue, and N by flipping one row.
      {
        Matrix<Real> M(S);
        Matrix<Real> U(dimM, dimM), Vt(dimM, dimM);
        Vector<Real> s(dimM);
        M.Svd(&s, &U, &Vt);  // SVD: M = U diag(s) Vt
        s(rand() % dimM) *= -1;
        U.MulColsVec(s);
        M.AddMatMat(1.0, U, kNoTrans, Vt, kNoTrans, 0.0);
        S.CopyFromMat(M);
      }
      // change sign of N:
      N.Row(rand() % dimM).Scale(-1.0);
    }

    // add in a scaling factor too.
    Real tmp = 1.0 + ((rand() % 5) * 0.01);
    Real logdet_factor = dimM * log(tmp);
    N.Scale(tmp);
    S.Scale(tmp);

    Real logdet4, logdet5, sign4, sign5;
	logdet4 = N.LogDet(&sign4);
    logdet5 = S.LogDet(&sign5);
    AssertEqual(logdet4, logdet+logdet_factor, 0.01);
    AssertEqual(logdet5, logdet+logdet_factor, 0.01);
    if (num_sign_changes % 2 == 0) {
      KALDI_ASSERT(sign4 == 1);
      KALDI_ASSERT(sign5 == 1);
    } else {
      KALDI_ASSERT(sign4 == -1);
      KALDI_ASSERT(sign5 == -1);
    }
  }
}

template<typename Real> static void UnitTestSpVec() {
  // Test conversion back and forth between SpMatrix and Vector.
  for (MatrixIndexT iter = 0;iter < 1;iter++) {
	MatrixIndexT dimM =10;  // 20 + rand()%10;
    SpMatrix<Real> A(dimM), B(dimM);
    SubVector<Real> vec(A);
    B.CopyFromVec(vec);
    AssertEqual(A, B);
  }
}


template<typename Real> static void UnitTestSherman() {
  for (MatrixIndexT iter = 0;iter < 1;iter++) {
	MatrixIndexT dimM =10;  // 20 + rand()%10;
	MatrixIndexT dimK =2;  // 20 + rand()%dimM;
	Matrix<Real> A(dimM, dimM), U(dimM, dimK), V(dimM, dimK);
	InitRand(&A);
	InitRand(&U);
	InitRand(&V);
	for (MatrixIndexT i = 0;i < (MatrixIndexT)dimM;i++) A(i, i) += 0.0001;  // Make sure numerically +ve det-- can by chance be almost singular the way we initialized it (I think)

	Matrix<Real> tmpL(dimM, dimM);
	tmpL.AddMatMat(1.0, U, kNoTrans, V, kTrans, 0.0);  // tmpL =U *V.
	tmpL.AddMat(1.0, A);
	tmpL.Invert();

	Matrix<Real> invA(dimM, dimM);
	invA.CopyFromMat(A);
	invA.Invert();

	Matrix<Real> tt(dimK, dimM), I(dimK, dimK);
	tt.AddMatMat(1.0, V, kTrans, invA, kNoTrans, 0.0);  // tt0 = trans(V) *inv(A)

	Matrix<Real> tt1(dimM, dimK);
	tt1.AddMatMat(1.0, invA, kNoTrans, U, kNoTrans, 0.0);  // tt1=INV A *U
	Matrix<Real> tt2(dimK, dimK);
	tt2.AddMatMat(1.0, V, kTrans, tt1, kNoTrans, 0.0);
	for (MatrixIndexT i = 0;i < dimK;i++)
      for (MatrixIndexT j = 0;j < dimK;j++)
      {
        if (i == j)
          I(i, j) = 1.0;
        else
          I(i, j) = 0.0;
      }
	tt2.AddMat(1.0, I);   // I = identity
	tt2.Invert();

	Matrix<Real> tt3(dimK, dimM);
	tt3.AddMatMat(1.0, tt2, kNoTrans, tt, kNoTrans, 0.0);	// tt = tt*tran(V)
	Matrix<Real> tt4(dimM, dimM);
	tt4.AddMatMat(1.0, U, kNoTrans, tt3, kNoTrans, 0.0);	// tt = U*tt
	Matrix<Real> tt5(dimM, dimM);
	tt5.AddMatMat(1.0, invA, kNoTrans, tt4, kNoTrans, 0.0);	// tt = inv(A)*tt

	Matrix<Real> tmpR(dimM, dimM);
	tmpR.CopyFromMat(invA);
	tmpR.AddMat(-1.0, tt5);
	// printf("#################%f###############################.%f##############", tmpL, tmpR);

	AssertEqual<Real>(tmpL, tmpR);	// checks whether LHS = RHS or not...

  }
}


template<typename Real> static void UnitTestTraceProduct() {
  for (MatrixIndexT iter = 0;iter < 5;iter++) {  // First test the 2 det routines are the same
	int dimM = 10 + rand() % 10, dimN = 10 + rand() % 10;
	Matrix<Real> M(dimM, dimN), N(dimM, dimN);

	InitRand(&M);
	InitRand(&N);
	Matrix<Real> Nt(N, kTrans);
	Real a = TraceMatMat(M, Nt), b = TraceMatMat(M, N, kTrans);
	printf("m = %d, n = %d\n", dimM, dimN);
	KALDI_LOG << a << " " << b << '\n';
	KALDI_ASSERT(std::abs(a-b) < 0.1);
  }
}

template<typename Real> static void UnitTestSvd() {
  MatrixIndexT Base = 3, Rand = 2, Iter = 25;
  for (MatrixIndexT iter = 0;iter < Iter;iter++) {
	MatrixIndexT dimM = Base + rand() % Rand, dimN =  Base + rand() % Rand;
	Matrix<Real> M(dimM, dimN);
	Matrix<Real> U(dimM, std::min(dimM, dimN)), Vt(std::min(dimM, dimN), dimN);
    Vector<Real> s(std::min(dimM, dimN));
	InitRand(&M);
	if (iter < 2) KALDI_LOG << "M " << M;
	Matrix<Real> M2(dimM, dimN); M2.CopyFromMat(M);
	M.Svd(&s, &U, &Vt);
	if (iter < 2) {
	  KALDI_LOG << " s " << s;
	  KALDI_LOG << " U " << U;
	  KALDI_LOG << " Vt " << Vt;
	}
    MatrixIndexT min_dim = std::min(dimM, dimN);
    Matrix<Real> S(min_dim, min_dim);
    S.CopyDiagFromVec(s);
	Matrix<Real> Mtmp(dimM, dimN);
    Mtmp.SetZero();
    Mtmp.AddMatMatMat(1.0, U, kNoTrans, S, kNoTrans, Vt, kNoTrans, 0.0);
    AssertEqual(Mtmp, M2);
  }
}

template<typename Real> static void UnitTestSvdBad() {
  MatrixIndexT N = 20;
  {
    Matrix<Real> M(N, N);
    // M.Set(1591.3614306764898);
    M.Set(1.0);
    M(0, 0) *= 1.000001;
    Matrix<Real> U(N, N), V(N, N);
    Vector<Real> l(N);
    M.Svd(&l, &U, &V);
  }
  SpMatrix<Real> M(N);
  for(MatrixIndexT i =0; i < N; i++)
    for(MatrixIndexT j = 0; j <= i; j++)
      M(i, j) = 1591.3614306764898;
  M(0, 0) *= 1.00001;
  M(10, 10) *= 1.00001;
  Matrix<Real> U(N, N);
  Vector<Real> l(N);
  M.SymPosSemiDefEig(&l, &U);
}


template<typename Real> static void UnitTestSvdZero() {
  MatrixIndexT Base = 3, Rand = 2, Iter = 30;
  for (MatrixIndexT iter = 0;iter < Iter;iter++) {
	MatrixIndexT dimM = Base + rand() % Rand, dimN =  Base + rand() % Rand;  // M>=N.
	Matrix<Real> M(dimM, dimN);
	Matrix<Real> U(dimM, dimM), Vt(dimN, dimN); Vector<Real> v(std::min(dimM, dimN));
    if (iter%2 == 0) M.SetZero();
    else M.Unit();
	if (iter < 2) KALDI_LOG << "M " << M;
	Matrix<Real> M2(dimM, dimN); M2.CopyFromMat(M);
    bool ans = M.Svd(&v, &U, &Vt);
	KALDI_ASSERT(ans);  // make sure works with zero matrix.
  }
}





template<typename Real> static void UnitTestSvdNodestroy() {
  MatrixIndexT Base = 3, Rand = 2, Iter = 25;
  for (MatrixIndexT iter = 0;iter < Iter;iter++) {
	MatrixIndexT dimN = Base + rand() % Rand, dimM =  dimN + rand() % Rand;  // M>=N, as required by JAMA Svd.
    MatrixIndexT minsz = std::min(dimM, dimN);
	Matrix<Real> M(dimM, dimN);
	Matrix<Real> U(dimM, minsz), Vt(minsz, dimN); Vector<Real> v(minsz);
	InitRand(&M);
	if (iter < 2) KALDI_LOG << "M " << M;
	M.Svd(&v, &U, &Vt);
	if (iter < 2) {
	  KALDI_LOG << " v " << v;
	  KALDI_LOG << " U " << U;
	  KALDI_LOG << " Vt " << Vt;
	}

    for (MatrixIndexT it = 0;it < 2;it++) {
      Matrix<Real> Mtmp(minsz, minsz);
      for (MatrixIndexT i = 0;i < v.Dim();i++) Mtmp(i, i) = v(i);
      Matrix<Real> Mtmp2(minsz, dimN);
      Mtmp2.AddMatMat(1.0, Mtmp, kNoTrans, Vt, kNoTrans, 0.0);
      Matrix<Real> Mtmp3(dimM, dimN);
      Mtmp3.AddMatMat(1.0, U, kNoTrans, Mtmp2, kNoTrans, 0.0);
      for (MatrixIndexT i = 0;i < Mtmp.NumRows();i++) {
        for (MatrixIndexT j = 0;j < Mtmp.NumCols();j++) {
          KALDI_ASSERT(std::abs(Mtmp3(i, j) - M(i, j)) < 0.0001);
        }
      }

      SortSvd(&v, &U, &Vt);  // and re-check...
      for (MatrixIndexT i = 0; i + 1 < v.Dim(); i++) // check SortSvd is working.
        KALDI_ASSERT(std::abs(v(i+1)) <= std::abs(v(i)));
    }
  }
}


/*
  template<typename Real> static void UnitTestSvdVariants() {  // just make sure it doesn't crash if we call it but don't want left or right singular vectors. there are KALDI_ASSERTs inside the Svd.
  #ifndef HAVE_ATLAS
  MatrixIndexT Base = 10, Rand = 5, Iter = 25;
  for (MatrixIndexT iter = 0;iter < Iter;iter++) {
  MatrixIndexT dimM = Base + rand() % Rand, dimN =  Base + rand() % Rand;
  // if (dimM<dimN) std::swap(dimM, dimN);  // M>=N.
  Matrix<Real> M(dimM, dimN);
  Matrix<Real> U(dimM, dimM), Vt(dimN, dimN); Vector<Real> v(std::min(dimM, dimN));
  Matrix<Real> Utmp(dimM, 1); Matrix<Real> Vttmp(1, dimN);
  InitRand(&M);
  M.Svd(v, U, Vttmp, "A", "N");
  M.Svd(v, Utmp, Vt, "N", "A");
  Matrix<Real> U2(dimM, dimM), Vt2(dimN, dimN); Vector<Real> v2(std::min(dimM, dimN));
  M.Svd(v, U2, Vt2, "A", "A");
  AssertEqual(U, U2); AssertEqual(Vt, Vt2);

  }
  #endif
  }*/

template<typename Real> static void UnitTestSvdJustvec() {  // Making sure gives same answer if we get just the vector, not the eigs.
  MatrixIndexT Base = 10, Rand = 5, Iter = 25;
  for (MatrixIndexT iter = 0;iter < Iter;iter++) {
	MatrixIndexT dimM = Base + rand() % Rand, dimN =  Base + rand() % Rand;  // M>=N.
    MatrixIndexT minsz = std::min(dimM, dimN);

	Matrix<Real> M(dimM, dimN);
	Matrix<Real> U(dimM, minsz), Vt(minsz, dimN); Vector<Real> v(minsz);
	M.Svd(&v, &U, &Vt);
    Vector<Real> v2(minsz);
    M.Svd(&v2);
    AssertEqual(v, v2);
  }
}

template<typename Real> static void UnitTestEigSymmetric() {

  for (MatrixIndexT iter = 0;iter < 5;iter++) {
	MatrixIndexT dimM = 20 + rand()%10;
    SpMatrix<Real> S(dimM);
    InitRand(&S);
    Matrix<Real> M(S);  // copy to regular matrix.
    Matrix<Real> P(dimM, dimM);
    Vector<Real> real_eigs(dimM), imag_eigs(dimM);
    M.Eig(&P, &real_eigs, &imag_eigs);
    KALDI_ASSERT(imag_eigs.Sum() == 0.0);
    // should have M = P D P^T
    Matrix<Real> tmp(P); tmp.MulColsVec(real_eigs);  // P * eigs
    Matrix<Real> M2(dimM, dimM);
    M2.AddMatMat(1.0, tmp, kNoTrans, P, kTrans, 0.0);  // M2 = tmp * Pinv = P * eigs * P^T
    AssertEqual(M, M2);  // check reconstruction worked.
  }
}

template<typename Real> static void UnitTestEig() {

  for (MatrixIndexT iter = 0;iter < 5;iter++) {
	MatrixIndexT dimM = 1 + iter;
    /*    if (iter < 10)
          dimM = 1 + rand() % 6;
          else
          dimM = 5 + rand()%10; */
    Matrix<Real> M(dimM, dimM);
    InitRand(&M);
    Matrix<Real> P(dimM, dimM);
    Vector<Real> real_eigs(dimM), imag_eigs(dimM);
    M.Eig(&P, &real_eigs, &imag_eigs);

    {  // Check that the eigenvalues match up with the determinant.
      BaseFloat logdet_check = 0.0, logdet = M.LogDet();
      for (MatrixIndexT i = 0; i < dimM ; i++)
        logdet_check += 0.5 * log(real_eigs(i)*real_eigs(i) + imag_eigs(i)*imag_eigs(i));
      AssertEqual(logdet_check, logdet);
    }
    Matrix<Real> Pinv(P);
    Pinv.Invert();
    Matrix<Real> D(dimM, dimM);
    CreateEigenvalueMatrix(real_eigs, imag_eigs, &D);

    // check that M = P D P^{-1}.
    Matrix<Real> tmp(dimM, dimM);
    tmp.AddMatMat(1.0, P, kNoTrans, D, kNoTrans, 0.0);  // tmp = P * D
    Matrix<Real> M2(dimM, dimM);
    M2.AddMatMat(1.0, tmp, kNoTrans, Pinv, kNoTrans, 0.0);  // M2 = tmp * Pinv = P * D * Pinv.

    {  // print out some stuff..
      Matrix<Real> MP(dimM, dimM);
      MP.AddMatMat(1.0, M, kNoTrans, P, kNoTrans, 0.0);
      Matrix<Real> PD(dimM, dimM);
      PD.AddMatMat(1.0, P, kNoTrans, D, kNoTrans, 0.0);

      Matrix<Real> PinvMP(dimM, dimM);
      PinvMP.AddMatMat(1.0, Pinv, kNoTrans, MP, kNoTrans, 0.0);
      AssertEqual(MP, PD);
    }

    AssertEqual(M, M2);  // check reconstruction worked.
  }
}


template<typename Real> static void UnitTestEigSp() {
  // Test the Eig function with SpMatrix.
  // We make sure to test pathological cases, that have
  // either large zero eigenspaces, or two large
  // eigenspaces with the same absolute value but +ve
  // and -ve.  Also zero matrix.
  
  for (MatrixIndexT iter = 0; iter < 100; iter++) {
	MatrixIndexT dimM = 1 + (rand() % 10);
    SpMatrix<Real> S(dimM);

    switch (iter % 5) {
      case 0: // zero matrix.
        break;
      case 1: // general random symmetric matrix.
        InitRand(&S);
        break;
      default:
        { // start with a random matrix; do decomposition; change the eigenvalues to
          // try to cover the problematic cases; reconstruct.
          InitRand(&S);
          Vector<Real> s(dimM); Matrix<Real> P(dimM, dimM);
          S.Eig(&s, &P);
          // We on purpose create a problematic case where
          // some eigs are either zero or share a value (+ve or -ve)
          // with some other eigenvalue.
          for (MatrixIndexT i = 0; i < dimM; i++) {
            if (rand() % 10 == 0) s(i) = 0; // set that eig to zero.
            else if (rand() % 10 < 2) {
              // set that eig to some other randomly chosen eig,
              // times random sign.
              s(i) = (rand()%2 == 0 ? 1 : -1) * s(rand() % dimM);
            }
          }
          // Reconstruct s from the eigenvalues "made problematic."
          S.AddMat2Vec(1.0, P, kNoTrans, s, 0.0);
          Real *data = s.Data();
          std::sort(data, data+dimM);
          KALDI_LOG << "Real eigs are: " << s;

        }
    }
    Vector<Real> s(dimM); Matrix<Real> P(dimM, dimM);
    S.Eig(&s, &P);
    KALDI_LOG << "Found eigs are: " << s;
    SpMatrix<Real> S2(dimM);
    S2.AddMat2Vec(1.0, P, kNoTrans, s, 0.0);
    {
      SpMatrix<Real> diff(S);
      diff.AddSp(-1.0, S2);
      Vector<Real> s(dimM); Matrix<Real> P(dimM, dimM);
      diff.Eig(&s, &P);
      KALDI_LOG << "Eigs of difference are " << s;
    }
    KALDI_ASSERT(S.ApproxEqual(S2, 1.0e-03f));
  }    
}

// TEMP!
template<typename Real>
static Real NonOrthogonality(const MatrixBase<Real> &M, MatrixTransposeType transM) {
  SpMatrix<Real> S(transM == kTrans ? M.NumCols() : M.NumRows());
  S.SetUnit();
  S.AddMat2(-1.0, M, transM, 1.0);
  Real max = 0.0;
  for (MatrixIndexT i = 0; i < S.NumRows(); i++)
    for (MatrixIndexT j = 0; j <= i; j++)
      max = std::max(max, std::abs(S(i, j)));
  return max;
}

template<typename Real>
static Real NonDiagonalness(const SpMatrix<Real> &S) {
  Real max_diag = 0.0, max_offdiag = 0.0;
  for (MatrixIndexT i = 0; i < S.NumRows(); i++)
    for (MatrixIndexT j = 0; j <= i; j++) {
      if (i == j) { max_diag = std::max(max_diag, std::abs(S(i, j))); }
      else {  max_offdiag = std::max(max_offdiag, std::abs(S(i, j))); }
    }
  if (max_diag == 0.0) {
    if (max_offdiag == 0.0) return 0.0; // perfectly diagonal.
    else return 1.0; // perfectly non-diagonal.
  } else {
    return max_offdiag / max_diag;
  }
}


template<typename Real>
static Real NonUnitness(const SpMatrix<Real> &S) {
  SpMatrix<Real> tmp(S.NumRows());
  tmp.SetUnit();
  tmp.AddSp(-1.0, S);
  Real max = 0.0;
  for (MatrixIndexT i = 0; i < tmp.NumRows(); i++)
    for (MatrixIndexT j = 0; j <= i; j++)
      max = std::max(max, std::abs(tmp(i, j)));
  return max;
}

template<typename Real>
static void UnitTestTridiagonalize() {

  {
    float tmp[5];
    tmp[4] = 1.0;
    cblas_Xspmv(1, 0.0, tmp+2,
                tmp+1, 1, 0.0, tmp+4, 1);
    KALDI_ASSERT(tmp[4] == 0.0);
  }
  for (MatrixIndexT i = 0; i < 4; i++) {
    MatrixIndexT dim = 40 + rand() % 4;
    SpMatrix<Real> S(dim), S2(dim), R(dim), S3(dim);
    Matrix<Real> Q(dim, dim);
    InitRand(&S);
    SpMatrix<Real> T(S);
    T.Tridiagonalize(&Q);
    KALDI_LOG << "S trace " << S.Trace() << ", T trace " << T.Trace();
    //KALDI_LOG << S << "\n" << T;
    AssertEqual(S.Trace(), T.Trace());
    // Also test Trace().
    Real ans = 0.0;
    for (MatrixIndexT j = 0; j < dim; j++) ans += T(j, j);
    AssertEqual(ans, T.Trace());
    AssertEqual(T.LogDet(), S.LogDet());
    R.AddMat2(1.0, Q, kNoTrans);
    KALDI_LOG << "Non-unit-ness of R is " << NonUnitness(R);
    KALDI_ASSERT(R.IsUnit(0.01)); // Check Q is orthogonal.
    S2.AddMat2Sp(1.0, Q, kTrans, T, 0.0);
    S3.AddMat2Sp(1.0, Q, kNoTrans, S, 0.0);
    //KALDI_LOG << "T is " << T;
    //KALDI_LOG << "S is " << S;
    //KALDI_LOG << "S2 (should be like S) is " << S2;
    //KALDI_LOG << "S3 (should be like T) is " << S3;
    AssertEqual(S, S2);
    AssertEqual(T, S3);        
  }
}

template<typename Real>
static void UnitTestTridiagonalizeAndQr() {

  {
    float tmp[5];
    tmp[4] = 1.0;
   // cblas_sspmv(CblasRowMajor, CblasLower, 1, 0.0, tmp+2,
   //             tmp+1, 1, 0.0, tmp+4, 1);
    cblas_Xspmv(1, 0.0, tmp+2,
                tmp+1, 1, 0.0, tmp+4, 1);

    KALDI_ASSERT(tmp[4] == 0.0);
  }
  for (MatrixIndexT i = 0; i < 4; i++) {
    MatrixIndexT dim = 50 + rand() % 4;
    SpMatrix<Real> S(dim), S2(dim), R(dim), S3(dim), S4(dim);
    Matrix<Real> Q(dim, dim);
    InitRand(&S);
    SpMatrix<Real> T(S);
    T.Tridiagonalize(&Q);
    KALDI_LOG << "S trace " << S.Trace() << ", T trace " << T.Trace();
    // KALDI_LOG << S << "\n" << T;
    AssertEqual(S.Trace(), T.Trace());
    // Also test Trace().
    Real ans = 0.0;
    for (MatrixIndexT j = 0; j < dim; j++) ans += T(j, j);
    AssertEqual(ans, T.Trace());
    AssertEqual(T.LogDet(), S.LogDet());
    R.AddMat2(1.0, Q, kNoTrans, 0.0);
    KALDI_LOG << "Non-unit-ness of R after tridiag is " << NonUnitness(R);
    KALDI_ASSERT(R.IsUnit(0.001)); // Check Q is orthogonal.
    S2.AddMat2Sp(1.0, Q, kTrans, T, 0.0);
    S3.AddMat2Sp(1.0, Q, kNoTrans, S, 0.0);
    //KALDI_LOG << "T is " << T;
    //KALDI_LOG << "S is " << S;
    //KALDI_LOG << "S2 (should be like S) is " << S2;
    //KALDI_LOG << "S3 (should be like T) is " << S3;
    AssertEqual(S, S2);
    AssertEqual(T, S3);
    SpMatrix<Real> T2(T);
    T2.Qr(&Q);
    R.AddMat2(1.0, Q, kNoTrans, 0.0);
    KALDI_LOG << "Non-unit-ness of R after QR is " << NonUnitness(R);
    KALDI_ASSERT(R.IsUnit(0.001)); // Check Q is orthogonal.
    AssertEqual(T.Trace(), T2.Trace());
    KALDI_ASSERT(T2.IsDiagonal());
    AssertEqual(T.LogDet(), T2.LogDet());
    S4.AddMat2Sp(1.0, Q, kTrans, T2, 0.0);
    //KALDI_LOG << "S4 (should be like S) is " << S4;
    AssertEqual(S, S4);
  }
}


template<typename Real> static void UnitTestMmul() {
  for (MatrixIndexT iter = 0;iter < 5;iter++) {
	MatrixIndexT dimM = 20 + rand()%10, dimN = 20 + rand()%10, dimO = 20 + rand()%10;  // dims between 10 and 20.
	// MatrixIndexT dimM = 2, dimN = 3, dimO = 4;
	Matrix<Real> A(dimM, dimN), B(dimN, dimO), C(dimM, dimO);
	InitRand(&A);
	InitRand(&B);
	//
	// KALDI_LOG <<"a = " << A;
	// KALDI_LOG<<"B = " << B;
	C.AddMatMat(1.0, A, kNoTrans, B, kNoTrans, 0.0);  // C = A * B.
	// 	KALDI_LOG << "c = " << C;
	for (MatrixIndexT i = 0;i < dimM;i++) {
	  for (MatrixIndexT j = 0;j < dimO;j++) {
		double sum = 0.0;
		for (MatrixIndexT k = 0;k < dimN;k++) {
		  sum += A(i, k) * B(k, j);
		}
		KALDI_ASSERT(std::abs(sum - C(i, j)) < 0.0001);
	  }
	}
  }
}


template<typename Real> static void UnitTestMmulSym() {

  // Test matrix multiplication on symmetric matrices.
  for (MatrixIndexT iter = 0;iter < 5;iter++) {
	MatrixIndexT dimM = 20 + rand()%10;

	Matrix<Real> A(dimM, dimM), B(dimM, dimM), C(dimM, dimM), tmp(dimM, dimM), tmp2(dimM, dimM);
    SpMatrix<Real> sA(dimM), sB(dimM), sC(dimM), stmp(dimM);
    
	InitRand(&A); InitRand(&B); InitRand(&C);
    // Make A, B, C symmetric.
    tmp.CopyFromMat(A); A.AddMat(1.0, tmp, kTrans);
    tmp.CopyFromMat(B); B.AddMat(1.0, tmp, kTrans);
    tmp.CopyFromMat(C); C.AddMat(1.0, tmp, kTrans);

    sA.CopyFromMat(A);
    sB.CopyFromMat(B);
    sC.CopyFromMat(C);


    tmp.AddMatMat(1.0, A, kNoTrans, B, kNoTrans, 0.0);  // tmp = A * B.
    tmp2.AddSpSp(1.0, sA, sB, 0.0);  // tmp = sA*sB.
    AssertEqual(tmp, tmp2);
    tmp2.AddSpSp(1.0, sA, sB, 0.0);  // tmp = sA*sB.
    AssertEqual(tmp, tmp2);
  }
}


template<typename Real> static void UnitTestAddVecVec() {
  for (int32 i = 0; i < 20; i++) {
    int32 dimM = 5 + rand() % 10, dimN = 5 + rand() % 10;
    
    Matrix<Real> M(dimM, dimN);
    M.SetRandn();
    Matrix<Real> N(M);
    Vector<float> v(dimM), w(dimN);
    v.SetRandn();
    w.SetRandn();
    float alpha = 0.2 * (rand() % 10);
    M.AddVecVec(alpha, v, w);
    for (int32 j = 0; j < 20; j++) {
      int32 dimX = rand() % dimM, dimY = rand() % dimN;
      AssertEqual(M(dimX, dimY),
                  N(dimX, dimY) + alpha * v(dimX) * w(dimY));
    }
  }    
}


template<typename Real> static void UnitTestVecmul() {
  for (MatrixIndexT iter = 0;iter < 5;iter++) {
    MatrixTransposeType trans = (iter % 2 == 0 ? kTrans : kNoTrans);
	MatrixIndexT dimM = 20 + rand()%10, dimN = 20 + rand()%10;  // dims between 10 and 20.
    Real alpha = 0.333, beta = 0.5;
	Matrix<Real> A(dimM, dimN);
    if (trans == kTrans) A.Transpose();
	InitRand(&A);
	Vector<Real> x(dimM), y(dimN);
    //x.SetRandn();
	y.SetRandn();
    Vector<Real> orig_x(x), x2(x);

	x.AddMatVec(alpha, A, trans, y, beta);  // x = A * y + beta*x.
    x2.AddMatSvec(alpha, A, trans, y, beta);  // x = A * y + beta*x
    
	for (MatrixIndexT i = 0; i < dimM; i++) {
	  double sum = beta * orig_x(i);
	  for (MatrixIndexT j = 0; j < dimN; j++) {
        if (trans == kNoTrans) {
          sum += alpha * A(i, j) * y(j);
        } else {
          sum += alpha * A(j, i) * y(j);
        }
	  }
	  KALDI_ASSERT(std::abs(sum - x(i)) < 0.0001);
	}
    AssertEqual(x, x2);
  }

}

template<typename Real> static void UnitTestInverse() {
  for (MatrixIndexT iter = 0;iter < 10;iter++) {
	MatrixIndexT dimM = 20 + rand()%10;
	Matrix<Real> A(dimM, dimM), B(dimM, dimM), C(dimM, dimM);
	InitRand(&A);
	B.CopyFromMat(A);
    B.Invert();

	C.AddMatMat(1.0, A, kNoTrans, B, kNoTrans, 0.0);  // C = A * B.


	for (MatrixIndexT i = 0;i < dimM;i++)
	  for (MatrixIndexT j = 0;j < dimM;j++)
		KALDI_ASSERT(std::abs(C(i, j) - (i == j?1.0:0.0)) < 0.1);
  }
}




template<typename Real> static void UnitTestMulElements() {
  for (MatrixIndexT iter = 0; iter < 5; iter++) {
	MatrixIndexT dimM = 20 + rand()%10, dimN = 20 + rand()%10;
	Matrix<Real> A(dimM, dimN), B(dimM, dimN), C(dimM, dimN);
	InitRand(&A);
	InitRand(&B);

	C.CopyFromMat(A);
	C.MulElements(B);  // C = A .* B (in Matlab, for example).

	for (MatrixIndexT i = 0;i < dimM;i++)
	  for (MatrixIndexT j = 0;j < dimN;j++)
		KALDI_ASSERT(std::abs(C(i, j) - (A(i, j)*B(i, j))) < 0.0001);
  }
}


template<typename Real> static void UnitTestSpLogExp() {
  for (MatrixIndexT i = 0; i < 5; i++) {
    MatrixIndexT dimM = 10 + rand() % 10;

    Matrix<Real> M(dimM, dimM); InitRand(&M);
    SpMatrix<Real> B(dimM);
    B.AddMat2(1.0, M, kNoTrans, 0.0);  // B = M*M^T -> positive definite (since M nonsingular).

    SpMatrix<Real> B2(B);
    B2.Log();
    B2.Exp();
    AssertEqual(B, B2);

    SpMatrix<Real> B3(B);
    B3.Log();
    B3.Scale(0.5);
    B3.Exp();
    Matrix<Real> sqrt(B3);
    SpMatrix<Real> B4(B.NumRows());
    B4.AddMat2(1.0, sqrt, kNoTrans, 0.0);
    AssertEqual(B, B4);
  }
}

template<typename Real> static void UnitTestDotprod() {
  for (MatrixIndexT iter = 0;iter < 5;iter++) {
	MatrixIndexT dimM = 200 + rand()%100;
	Vector<Real> v(dimM), w(dimM);

	InitRand(&v);
	InitRand(&w);
    Vector<double> wd(w);

	Real f = VecVec(w, v), f2 = VecVec(wd, v), f3 = VecVec(v, wd);
	Real sum = 0.0;
	for (MatrixIndexT i = 0;i < dimM;i++) sum += v(i)*w(i);
	KALDI_ASSERT(std::abs(f-sum) < 0.0001);
    KALDI_ASSERT(std::abs(f2-sum) < 0.0001);
    KALDI_ASSERT(std::abs(f3-sum) < 0.0001);
  }
}

template<typename Real>
static void UnitTestResize() {
  for (size_t i = 0; i < 10; i++) {
    MatrixIndexT dimM1 = rand() % 10, dimN1 = rand() % 10,
        dimM2 = rand() % 10, dimN2 = rand() % 10;
    if (dimM1*dimN1 == 0) dimM1 = dimN1 = 0;
    if (dimM2*dimN2 == 0) dimM2 = dimN2 = 0;
    for (MatrixIndexT j = 0; j < 3; j++) {
      MatrixResizeType resize_type = static_cast<MatrixResizeType>(j);
      Matrix<Real> M(dimM1, dimN1);
      InitRand(&M);
      Matrix<Real> Mcopy(M);
      Vector<Real> v(dimM1);
      InitRand(&v);
      Vector<Real> vcopy(v);
      SpMatrix<Real> S(dimM1);
      InitRand(&S);
      SpMatrix<Real> Scopy(S);
      M.Resize(dimM2, dimN2, resize_type);
      v.Resize(dimM2, resize_type);
      S.Resize(dimM2, resize_type);
      if (resize_type == kSetZero) {
        KALDI_ASSERT(S.IsZero());
        KALDI_ASSERT(v.Sum() == 0.0);
        KALDI_ASSERT(M.IsZero());
      } else if (resize_type == kCopyData) {
        for (MatrixIndexT i = 0; i < dimM2; i++) {
          if (i < dimM1) AssertEqual(v(i), vcopy(i));
          else KALDI_ASSERT(v(i) == 0);
          for (MatrixIndexT j = 0; j < dimN2; j++) {
            if (i < dimM1 && j < dimN1) AssertEqual(M(i, j), Mcopy(i, j));
            else AssertEqual(M(i, j), 0.0);
          }
          for (MatrixIndexT i2 = 0; i2 < dimM2; i2++) {
            if (i < dimM1 && i2 < dimM1) AssertEqual(S(i, i2), Scopy(i, i2));
            else AssertEqual(S(i, i2), 0.0);
          }
        }
      }
    }
  }
}


template<typename Real>
static void UnitTestTp2Sp() {
  // Tests AddTp2Sp()
  for (MatrixIndexT iter = 0; iter < 4; iter++) {
	MatrixIndexT dimM = 10 + rand()%3;    
  
    TpMatrix<Real> T(dimM);
    InitRand(&T);
    SpMatrix<Real> S(dimM);
    InitRand(&S);

    Matrix<Real> M(T);
    for ( MatrixIndexT i = 0; i < dimM; i++)
      for (MatrixIndexT j = 0; j < dimM; j++) {
        if (j <= i) AssertEqual(T(i,j), M(i,j));
        else AssertEqual(M(i,j), 0.0);
      }

    SpMatrix<Real> A(dimM), B(dimM);
    A.AddTp2Sp(0.5, T, (iter < 2 ? kNoTrans : kTrans), S, 0.0);
    B.AddMat2Sp(0.5, M, (iter < 2 ? kNoTrans : kTrans), S, 0.0);
    AssertEqual(A, B);
  }
}

template<typename Real>
static void UnitTestTp2() {
  // Tests AddTp2()
  for (MatrixIndexT iter = 0; iter < 4; iter++) {
	MatrixIndexT dimM = 10 + rand()%3;    
  
    TpMatrix<Real> T(dimM);
    InitRand(&T);

    Matrix<Real> M(T);

    SpMatrix<Real> A(dimM), B(dimM);
    A.AddTp2(0.5, T, (iter < 2 ? kNoTrans : kTrans), 0.0);
    B.AddMat2(0.5, M, (iter < 2 ? kNoTrans : kTrans), 0.0);
    AssertEqual(A, B);
  }
}

template<typename Real>
static void UnitTestAddDiagMat2() {
  for (MatrixIndexT iter = 0; iter < 4; iter++) {
	MatrixIndexT dimM = 10 + rand() % 3,
                 dimN = 1 + rand() % 4;
    Vector<Real> v(dimM);
    InitRand(&v);
    Vector<Real> w(v);
    if (iter % 2 == 1) {
      Matrix<Real> M(dimM, dimN);
      InitRand(&M);
      v.AddDiagMat2(0.5, M, kNoTrans, 0.3);
      Matrix<Real> M2(dimM, dimM);
      M2.AddMatMat(1.0, M, kNoTrans, M, kTrans, 0.0);
      Vector<Real> diag(dimM);
      diag.CopyDiagFromMat(M2);
      w.Scale(0.3);
      w.AddVec(0.5, diag);
      AssertEqual(w, v);
    } else {
      Matrix<Real> M(dimN, dimM);
      InitRand(&M);
      v.AddDiagMat2(0.5, M, kTrans, 0.3);
      Matrix<Real> M2(dimM, dimM);
      M2.AddMatMat(1.0, M, kTrans, M, kNoTrans, 0.0);
      Vector<Real> diag(dimM);
      diag.CopyDiagFromMat(M2);
      w.Scale(0.3);
      w.AddVec(0.5, diag);
      AssertEqual(w, v);
    }
  }
}

template<typename Real>
static void UnitTestAddDiagMatMat() {
  for (MatrixIndexT iter = 0; iter < 4; iter++) {
    BaseFloat alpha = 0.432 + rand() % 5, beta = 0.043 + rand() % 2;
	MatrixIndexT dimM = 10 + rand() % 3,
                 dimN = 5 + rand() % 4;
    Vector<Real> v(dimM);
    Matrix<Real> M_orig(dimM, dimN), N_orig(dimN, dimM);
    M_orig.SetRandn();
    N_orig.SetRandn();
    MatrixTransposeType transM = (iter % 2 == 0 ? kNoTrans : kTrans);
    MatrixTransposeType transN = ((iter/2) % 2 == 0 ? kNoTrans : kTrans);
    Matrix<Real> M(M_orig, transM), N(N_orig, transN);
    
    InitRand(&v);
    Vector<Real> w(v);

    w.AddDiagMatMat(alpha, M, transM, N, transN, beta);
    
    {
      Vector<Real> w2(v);
      Matrix<Real> MN(dimM, dimM);
      MN.AddMatMat(1.0, M, transM, N, transN, 0.0);
      Vector<Real> d(dimM);
      d.CopyDiagFromMat(MN);
      w2.Scale(beta);
      w2.AddVec(alpha, d);
      AssertEqual(w, w2);
    }
  }
}

template<typename Real>
static void UnitTestOrthogonalizeRows() {
  for (MatrixIndexT iter = 0; iter < 100; iter++) {
    MatrixIndexT dimM = 4 + rand() % 5, dimN = dimM + (rand() % 2);
    Matrix<Real> M(dimM, dimN);
    for (MatrixIndexT i = 0; i < dimM; i++) {
      if (rand() % 5 != 0) M.Row(i).SetRandn();
    }
    if (rand() % 2 != 0) { // Multiply by a random square matrix;
      // keeps it low rank but will be correlated.  Harder
      // test case.
      Matrix<Real> N(dimM, dimM);
      N.SetRandn();
      Matrix<Real> tmp(dimM, dimN);
      tmp.AddMatMat(1.0, N, kNoTrans, M, kNoTrans, 0.0);
      M.CopyFromMat(tmp);
    }
    M.OrthogonalizeRows();
    Matrix<Real> I(dimM, dimM);
    I.AddMatMat(1.0, M, kNoTrans, M, kTrans, 0.0);
    KALDI_ASSERT(I.IsUnit(1.0e-05));
  }  
}

template<typename Real>
static void UnitTestTransposeScatter() {
  for (MatrixIndexT iter = 0;iter < 10;iter++) {

	MatrixIndexT dimA = 10 + rand()%3;
	MatrixIndexT dimO = 10 + rand()%3;
    Matrix<Real>   Af(dimA, dimA);
	SpMatrix<Real> Ap(dimA);
	Matrix<Real>   M(dimO, dimA);
    Matrix<Real>   Of(dimO, dimO);
	SpMatrix<Real> Op(dimO);
    Matrix<Real>   A_MT(dimA, dimO);

	for (MatrixIndexT i = 0;i < Ap.NumRows();i++) {
	  for (MatrixIndexT j = 0; j<=i; j++) {
        Ap(i, j) = RandGauss();
	  }
	}
	for (MatrixIndexT i = 0;i < M.NumRows();i++) {
	  for (MatrixIndexT j = 0; j < M.NumCols(); j++) {
        M(i, j) = RandGauss();
	  }
	}
    /*
      std::stringstream ss("1 2 3");
      ss >> Ap;
      ss.clear();
      ss.str("5 6 7 8 9 10");
      ss >> M;
    */

    Af.CopyFromSp(Ap);
    A_MT.AddMatMat(1.0, Af, kNoTrans, M, kTrans, 0.0);
    Of.AddMatMat(1.0, M, kNoTrans, A_MT, kNoTrans, 0.0);
    Op.AddMat2Sp(1.0, M, kNoTrans, Ap, 0.0);


    //    KALDI_LOG << "A" << '\n' << Af << '\n';
    //    KALDI_LOG << "M" << '\n' << M << '\n';
    //    KALDI_LOG << "Op" << '\n' << Op << '\n';

    for (MatrixIndexT i = 0; i < dimO; i++) {
	  for (MatrixIndexT j = 0; j<=i; j++) {
		KALDI_ASSERT(std::abs(Of(i, j) - Op(i, j)) < 0.0001);
      }
    }

    A_MT.Resize(dimO, dimA);
    A_MT.AddMatMat(1.0, Of, kNoTrans, M, kNoTrans, 0.0);
    Af.AddMatMat(1.0, M, kTrans, A_MT, kNoTrans, 1.0);
    Ap.AddMat2Sp(1.0, M, kTrans, Op, 1.0);

    //    KALDI_LOG << "Ap" << '\n' << Ap << '\n';
    //    KALDI_LOG << "Af" << '\n' << Af << '\n';

    for (MatrixIndexT i = 0; i < dimA; i++) {
	  for (MatrixIndexT j = 0; j<=i; j++) {
		KALDI_ASSERT(std::abs(Af(i, j) - Ap(i, j)) < 0.01);
      }
    }
  }
}


template<typename Real>
static void UnitTestRankNUpdate() {
  for (MatrixIndexT iter = 0;iter < 10;iter++) {
	MatrixIndexT dimA = 10 + rand()%3;
	MatrixIndexT dimO = 10 + rand()%3;
    Matrix<Real>   Af(dimA, dimA);
	SpMatrix<Real> Ap(dimA);
	SpMatrix<Real> Ap2(dimA);
	Matrix<Real>   M(dimO, dimA);
    InitRand(&M);
	Matrix<Real>   N(M, kTrans);
    Af.AddMatMat(1.0, M, kTrans, M, kNoTrans, 0.0);
    Ap.AddMat2(1.0, M, kTrans, 0.0);
    Ap2.AddMat2(1.0, N, kNoTrans, 0.0);
    Matrix<Real> Ap_f(Ap);
    Matrix<Real> Ap2_f(Ap2);
    AssertEqual(Ap_f, Af);
    AssertEqual(Ap2_f, Af);
  }
}

template<typename Real> static void  UnitTestSpInvert() {
  for (MatrixIndexT i = 0;i < 30;i++) {
	MatrixIndexT dimM = 6 + rand()%20;
	SpMatrix<Real> M(dimM);
	for (MatrixIndexT i = 0;i < M.NumRows();i++)
	  for (MatrixIndexT j = 0;j<=i;j++) M(i, j) = RandGauss();
	SpMatrix<Real> N(dimM);
	N.CopyFromSp(M);
    if (rand() % 2 == 0)
      N.Invert();
    else
      N.InvertDouble();
	Matrix<Real> Mm(dimM, dimM), Nm(dimM, dimM), Om(dimM, dimM);
	Mm.CopyFromSp(M); Nm.CopyFromSp(N);
	Om.AddMatMat(1.0, Mm, kNoTrans, Nm, kNoTrans, 0.0);
    KALDI_ASSERT(Om.IsUnit( 0.01*dimM ));
  }
}


template<typename Real> static void  UnitTestTpInvert() {
  for (MatrixIndexT i = 0;i < 30;i++) {
	MatrixIndexT dimM = 20 + rand()%10;
	TpMatrix<Real> M(dimM);
	for (MatrixIndexT i = 0;i < M.NumRows();i++) {
	  for (MatrixIndexT j = 0;j < i;j++) M(i, j) = RandGauss();
      M(i, i) = 20 * std::max((Real)0.1, (Real) RandGauss());  // make sure invertible by making it diagonally dominant (-ish)
    }
	TpMatrix<Real> N(dimM);
	N.CopyFromTp(M);
	N.Invert();
    TpMatrix<Real> O(dimM);

	Matrix<Real> Mm(dimM, dimM), Nm(dimM, dimM), Om(dimM, dimM);
	Mm.CopyFromTp(M); Nm.CopyFromTp(N);

	Om.AddMatMat(1.0, Mm, kNoTrans, Nm, kNoTrans, 0.0);
    KALDI_ASSERT(Om.IsUnit(0.001));
  }
}


template<typename Real> static void  UnitTestLimitCondInvert() {
  for (MatrixIndexT i = 0;i < 10;i++) {
	MatrixIndexT dimM = 20 + rand()%10;
    MatrixIndexT dimN = dimM + 1 + rand()%10;

    SpMatrix<Real> B(dimM);
    Matrix<Real> X(dimM, dimN); InitRand(&X);
    B.AddMat2(1.0, X, kNoTrans, 0.0);  // B = X*X^T -> positive definite (almost certainly), since N > M.


    SpMatrix<Real> B2(B);
    B2.LimitCond(1.0e+10, true);  // Will invert.

    Matrix<Real> Bf(B), B2f(B2);
    Matrix<Real> I(dimM, dimM); I.AddMatMat(1.0, Bf, kNoTrans, B2f, kNoTrans, 0.0);
    KALDI_ASSERT(I.IsUnit(0.1));
  }
}


template<typename Real> static void  UnitTestFloorChol() {
  for (MatrixIndexT i = 0;i < 10;i++) {
	MatrixIndexT dimM = 20 + rand()%10;


	MatrixIndexT dimN = 20 + rand()%10;
    Matrix<Real> X(dimM, dimN); InitRand(&X);
    SpMatrix<Real> B(dimM);
    B.AddMat2(1.0, X, kNoTrans, 0.0);  // B = X*X^T -> positive semidefinite.

    float alpha = (rand() % 10) + 0.5;
	Matrix<Real> M(dimM, dimM);
    InitRand(&M);
    SpMatrix<Real> C(dimM);
    C.AddMat2(1.0, M, kNoTrans, 0.0);  // C:=M*M^T
    InitRand(&M);
    C.AddMat2(1.0, M, kNoTrans, 1.0);  // C+=M*M^T (after making new random M)
    if (i%2 == 0)
      C.Scale(0.001);  // so it's not too much bigger than B (or it's trivial)
    SpMatrix<Real> BFloored(B); BFloored.ApplyFloor(C, alpha);
    
    
    for (MatrixIndexT j = 0;j < 10;j++) {
      Vector<Real> v(dimM);
      InitRand(&v);
      Real ip_b = VecSpVec(v, B, v);
      Real ip_a = VecSpVec(v, BFloored, v);
      Real ip_c = alpha * VecSpVec(v, C, v);
      if (i < 3) KALDI_LOG << "alpha = " << alpha << ", ip_a = " << ip_a << " ip_b = " << ip_b << " ip_c = " << ip_c <<'\n';
      KALDI_ASSERT(ip_a>=ip_b*0.999 && ip_a>=ip_c*0.999);
    }
  }
}




template<typename Real> static void  UnitTestFloorUnit() {
  for (MatrixIndexT i = 0;i < 5;i++) {
	MatrixIndexT dimM = 20 + rand()%10;
    MatrixIndexT dimN = 20 + rand()%10;
    float floor = (rand() % 10) - 3;

    Matrix<Real> M(dimM, dimN); InitRand(&M);
    SpMatrix<Real> B(dimM);
    B.AddMat2(1.0, M, kNoTrans, 0.0);  // B = M*M^T -> positive semidefinite.

    SpMatrix<Real> BFloored(B); BFloored.ApplyFloor(floor);
    

    Vector<Real> s(dimM); Matrix<Real> P(dimM, dimM); B.SymPosSemiDefEig(&s, &P);
    Vector<Real> s2(dimM); Matrix<Real> P2(dimM, dimM); BFloored.SymPosSemiDefEig(&s2, &P2);

    KALDI_ASSERT ( (s.Min() >= floor && std::abs(s2.Min()-s.Min())<0.01) || std::abs(s2.Min()-floor)<0.01);
  }
}


template<typename Real> static void  UnitTestFloorCeiling() {
  for (MatrixIndexT i = 0; i < 5; i++) {
    MatrixIndexT dimM = 10 + rand() % 10;
    Vector<Real> v(dimM);
    v.SetRandn();
    Real pivot = v(5);
    Vector<Real> f(v), f2(v), c(v), c2(v);
    MatrixIndexT floored2 = f.ApplyFloor(pivot),
        ceiled2 = c.ApplyCeiling(pivot);
    MatrixIndexT floored = 0, ceiled = 0;
    for (MatrixIndexT d = 0; d < dimM; d++) {
      if (f2(d) < pivot) { f2(d) = pivot; floored++; }
      if (c2(d) > pivot) { c2(d) = pivot; ceiled++; }
    }
    AssertEqual(f, f2);
    AssertEqual(c, c2);
    KALDI_ASSERT(floored == floored2);
    KALDI_ASSERT(ceiled == ceiled2);
  }
}
    
template<typename Real> static void  UnitTestMat2Vec() {
  for (MatrixIndexT i = 0; i < 5; i++) {
    MatrixIndexT dimM = 10 + rand() % 10;

    Matrix<Real> M(dimM, dimM); InitRand(&M);
    SpMatrix<Real> B(dimM);
    B.AddMat2(1.0, M, kNoTrans, 0.0);  // B = M*M^T -> positive definite (since M nonsingular).

    Matrix<Real> P(dimM, dimM);
    Vector<Real> s(dimM);

    B.SymPosSemiDefEig(&s, &P);
    SpMatrix<Real> B2(dimM);
    B2.CopyFromSp(B);
    B2.Scale(0.25);

    // B2 <-- 2.0*B2 + 0.5 * P * diag(v)  * P^T
    B2.AddMat2Vec(0.5, P, kNoTrans, s, 2.0);  // 2.0 * 0.25 + 0.5 = 1.
    AssertEqual(B, B2);

    SpMatrix<Real> B3(dimM);
    Matrix<Real> PT(P, kTrans);
    B3.AddMat2Vec(1.0, PT, kTrans, s, 0.0);
    AssertEqual(B, B3);
  }
}

template<typename Real> static void  UnitTestLimitCond() {
  for (MatrixIndexT i = 0;i < 5;i++) {
	MatrixIndexT dimM = 20 + rand()%10;
    SpMatrix<Real> B(dimM);
    B(1, 1) = 10000;
    KALDI_ASSERT(B.LimitCond(1000) == (dimM-1));
    KALDI_ASSERT(std::abs(B(2, 2) - 10.0) < 0.01);
    KALDI_ASSERT(std::abs(B(3, 0)) < 0.001);
  }
}

template<typename Real> static void  UnitTestTanh() {
  for (MatrixIndexT i = 0; i < 10; i++) {
    MatrixIndexT dimM = 5 + rand() % 10, dimN = 5 + rand() % 10;
    Matrix<Real> M(dimM, dimN), P(dimM, dimN), Q(dimM, dimN), R(dimM, dimN);
    M.SetRandn();
    P.SetRandn();
    Matrix<Real> N(M);
    for(int32 r = 0; r < dimM; r++) {
      for (int32 c = 0; c < dimN; c++) {
        Real x = N(r, c);
        if (x > 0.0) {
          x = -1.0 + 2.0 / (1.0 + exp(-2.0 * x));
        } else {
          x = 1.0 - 2.0 / (1.0 + exp(2.0 * x));
        }
        N(r, c) = x;
        Real out_diff = P(r, c), in_diff = out_diff * (1.0 - x * x);
        Q(r, c) = in_diff;
      }
    }
    M.Tanh(M);
    R.DiffTanh(N, P);
    AssertEqual(M, N);
    AssertEqual(Q, R);
  }
}

template<typename Real> static void  UnitTestSigmoid() {
  for (MatrixIndexT i = 0; i < 10; i++) {
    MatrixIndexT dimM = 5 + rand() % 10, dimN = 5 + rand() % 10;
    Matrix<Real> M(dimM, dimN), P(dimM, dimN), Q(dimM, dimN), R(dimM, dimN);
    M.SetRandn();
    P.SetRandn();
    Matrix<Real> N(M);
    for(int32 r = 0; r < dimM; r++) {
      for (int32 c = 0; c < dimN; c++) {
        Real x = N(r, c),
            y = 1.0 / (1 + exp(-x));
        N(r, c) = y;
        Real out_diff = P(r, c), in_diff = out_diff * y * (1.0 - y);
        Q(r, c) = in_diff;
      }
    }
    M.Sigmoid(M);
    R.DiffSigmoid(N, P);
    AssertEqual(M, N);
    AssertEqual(Q, R);
  }
}

template<typename Real> static void  UnitTestSoftHinge() {
  for (MatrixIndexT i = 0; i < 10; i++) {
    MatrixIndexT dimM = 5 + rand() % 10, dimN = 5 + rand() % 10;
    Matrix<Real> M(dimM, dimN), N(dimM, dimN), O(dimM, dimN);
    M.SetRandn();
    M.Scale(20.0);

    for(int32 r = 0; r < dimM; r++) {
      for (int32 c = 0; c < dimN; c++) {
        Real x = M(r, c);
        Real &y = N(r, c);
        if (x > 10.0) y = x;
        else y = log(1.0 + exp(x));
      }
    }
    O.SoftHinge(M);
    AssertEqual(N, O);
  }
}


template<typename Real> static void  UnitTestSimple() {
  for (MatrixIndexT i = 0;i < 5;i++) {
	MatrixIndexT dimM = 20 + rand()%10, dimN = 20 + rand()%20;
    Matrix<Real> M(dimM, dimN);
    M.SetUnit();
    KALDI_ASSERT(M.IsUnit());
    KALDI_ASSERT(!M.IsZero());
    KALDI_ASSERT(M.IsDiagonal());

    SpMatrix<Real> S(dimM); InitRand(&S);
    Matrix<Real> N(S);
    KALDI_ASSERT(!N.IsDiagonal());  // technically could be diagonal, but almost infinitely unlikely.
    KALDI_ASSERT(N.IsSymmetric());
    KALDI_ASSERT(!N.IsUnit());
    KALDI_ASSERT(!N.IsZero());

    M.SetZero();
    KALDI_ASSERT(M.IsZero());
    Vector<Real> V(dimM*dimN); InitRand(&V);
    Vector<Real> V2(V), V3(dimM*dimN);
    V2.ApplyExp();
    AssertEqual(V.Sum(), V2.SumLog());
	V3.ApplyLogAndCopy(V2);
    V2.ApplyLog();
    AssertEqual(V, V2);
	AssertEqual(V3, V2);

    {
      Vector<Real> V2(V);
      for (MatrixIndexT i = 0; i < V2.Dim(); i++)
        V2(i) = exp(V2(i));
      V.ApplyExp();
      AssertEqual(V, V2);
    }
    {
      Matrix<Real> N2(N), N3(N);
      for (MatrixIndexT i = 0; i < N.NumRows(); i++)
        for (MatrixIndexT j = 0; j < N.NumCols(); j++)
          N2(i, j) = exp(N2(i, j));
      N3.ApplyExp();
      AssertEqual(N2, N3);
    }
    KALDI_ASSERT(!S.IsDiagonal());
    KALDI_ASSERT(!S.IsUnit());
    N.SetUnit();
    S.CopyFromMat(N);
    KALDI_ASSERT(S.IsDiagonal());
    KALDI_ASSERT(S.IsUnit());
    N.SetZero();
    S.CopyFromMat(N);
    KALDI_ASSERT(S.IsZero());
    KALDI_ASSERT(S.IsDiagonal());
  }
}



template<typename Real> static void UnitTestIo() {

  for (MatrixIndexT i = 0;i < 5;i++) {
    MatrixIndexT dimM = rand()%10 + 1;
    MatrixIndexT dimN = rand()%10 + 1;
    bool binary = (i%2 == 0);

    if (i == 0) {
      dimM = 0;dimN = 0;  // test case when both are zero.
    }
    Matrix<Real> M(dimM, dimN);
    InitRand(&M);
    Matrix<Real> N;
    Vector<Real> v1(dimM);
    InitRand(&v1);
    Vector<Real> v2(dimM);

    SpMatrix<Real> S(dimM);
    InitRand(&S);
    KALDI_LOG << "SpMatrix IO: " << S;
    SpMatrix<Real> T(dimM);

    {
      std::ofstream outs("tmpf", std::ios_base::out |std::ios_base::binary);
      InitKaldiOutputStream(outs, binary);
      M.Write(outs, binary);
      S.Write(outs, binary);
      v1.Write(outs, binary);
      M.Write(outs, binary);
      S.Write(outs, binary);
      v1.Write(outs, binary);
    }

	{
      bool binary_in;
      bool either_way = (i%2 == 0);
      std::ifstream ins("tmpf", std::ios_base::in | std::ios_base::binary);
      InitKaldiInputStream(ins, &binary_in);
      N.Resize(0, 0);
      T.Resize(0);
      v2.Resize(0);
      N.Read(ins, binary_in, either_way);
      T.Read(ins, binary_in, either_way);
      v2.Read(ins, binary_in, either_way);
      if (i%2 == 0)
        ((MatrixBase<Real>&)N).Read(ins, binary_in, true);  // add
      else
        N.Read(ins, binary_in, true);
      T.Read(ins, binary_in, true);  // add
      if (i%2 == 0)
        ((VectorBase<Real>&)v2).Read(ins, binary_in, true);  // add
      else
        v2.Read(ins, binary_in, true);
    }
    N.Scale(0.5);
    v2.Scale(0.5);
    T.Scale(0.5);
    AssertEqual(M, N);
    AssertEqual(v1, v2);
    AssertEqual(S, T);
  }
}


template<typename Real> static void UnitTestIoCross() {  // across types.

  typedef typename OtherReal<Real>::Real Other;  // e.g. if Real == float, Other == double.
  for (MatrixIndexT i = 0;i < 5;i++) {
    MatrixIndexT dimM = rand()%10 + 1;
    MatrixIndexT dimN = rand()%10 + 1;
    bool binary = (i%2 == 0);
    if (i == 0) {
      dimM = 0;dimN = 0;  // test case when both are zero.
    }
    Matrix<Real> M(dimM, dimN);
    Matrix<Other> MO;
    InitRand(&M);
    Matrix<Real> N(dimM, dimN);
    Vector<Real> v(dimM);
    Vector<Other> vO;
    InitRand(&v);
    Vector<Real> w(dimM);

    SpMatrix<Real> S(dimM);
    SpMatrix<Other> SO;
    InitRand(&S);
    SpMatrix<Real> T(dimM);

    {
      std::ofstream outs("tmpf", std::ios_base::out |std::ios_base::binary);
      InitKaldiOutputStream(outs, binary);

      M.Write(outs, binary);
      S.Write(outs, binary);
      v.Write(outs, binary);
      M.Write(outs, binary);
      S.Write(outs, binary);
      v.Write(outs, binary);
    }
	{
      std::ifstream ins("tmpf", std::ios_base::in | std::ios_base::binary);
      bool binary_in;
      InitKaldiInputStream(ins, &binary_in);

      MO.Read(ins, binary_in);
      SO.Read(ins, binary_in);
      vO.Read(ins, binary_in);
      MO.Read(ins, binary_in, true);
      SO.Read(ins, binary_in, true);
      vO.Read(ins, binary_in, true);
      N.CopyFromMat(MO);
      T.CopyFromSp(SO);
      w.CopyFromVec(vO);
    }
    N.Scale(0.5);
    w.Scale(0.5);
    T.Scale(0.5);
    AssertEqual(M, N);
    AssertEqual(v, w);
    AssertEqual(S, T);
  }
}


template<typename Real> static void UnitTestHtkIo() {

  for (MatrixIndexT i = 0;i < 5;i++) {
    MatrixIndexT dimM = rand()%10 + 10;
    MatrixIndexT dimN = rand()%10 + 10;

    HtkHeader hdr;
    hdr.mNSamples = dimM;
    hdr.mSamplePeriod = 10000;  // in funny HTK units-- can set it arbitrarily
    hdr.mSampleSize = sizeof(float)*dimN;
    hdr.mSampleKind = 8;  // Mel spectrum.
    
    Matrix<Real> M(dimM, dimN);
    InitRand(&M);

    {
      std::ofstream os("tmpf", std::ios::out|std::ios::binary);
      WriteHtk(os, M, hdr);
    }

    Matrix<Real> N;
    HtkHeader hdr2;
    {
      std::ifstream is("tmpf", std::ios::in|std::ios::binary);
      ReadHtk(is, &N, &hdr2);
    }

    AssertEqual(M, N);
    KALDI_ASSERT(hdr.mNSamples == hdr2.mNSamples);
    KALDI_ASSERT(hdr.mSamplePeriod == hdr2.mSamplePeriod);
    KALDI_ASSERT(hdr.mSampleSize == hdr2.mSampleSize);
    KALDI_ASSERT(hdr.mSampleKind == hdr2.mSampleKind);
  }

}



template<typename Real> static void UnitTestRange() {  // Testing SubMatrix class.

  // this is for matrix-range
  for (MatrixIndexT i = 0;i < 5;i++) {
    MatrixIndexT dimM = (rand()%10) + 10;
    MatrixIndexT dimN = (rand()%10) + 10;

    Matrix<Real> M(dimM, dimN);
    InitRand(&M);
    MatrixIndexT dimMStart = rand() % 5;
    MatrixIndexT dimNStart = rand() % 5;

    MatrixIndexT dimMEnd = dimMStart + 1 + (rand()%10); if (dimMEnd > dimM) dimMEnd = dimM;
    MatrixIndexT dimNEnd = dimNStart + 1 + (rand()%10); if (dimNEnd > dimN) dimNEnd = dimN;


    SubMatrix<Real> sub(M, dimMStart, dimMEnd-dimMStart, dimNStart, dimNEnd-dimNStart);

    KALDI_ASSERT(sub.Sum() == M.Range(dimMStart, dimMEnd-dimMStart, dimNStart, dimNEnd-dimNStart).Sum());

    for (MatrixIndexT i = dimMStart;i < dimMEnd;i++)
      for (MatrixIndexT j = dimNStart;j < dimNEnd;j++)
        KALDI_ASSERT(M(i, j) == sub(i-dimMStart, j-dimNStart));

    InitRand(&sub);

    KALDI_ASSERT(sub.Sum() == M.Range(dimMStart, dimMEnd-dimMStart, dimNStart, dimNEnd-dimNStart).Sum());

    for (MatrixIndexT i = dimMStart;i < dimMEnd;i++)
      for (MatrixIndexT j = dimNStart;j < dimNEnd;j++)
        KALDI_ASSERT(M(i, j) == sub(i-dimMStart, j-dimNStart));
  }

  // this if for vector-range
  for (MatrixIndexT i = 0;i < 5;i++) {
    MatrixIndexT length = (rand()%10) + 10;

    Vector<Real> V(length);
    InitRand(&V);
    MatrixIndexT lenStart = rand() % 5;

    MatrixIndexT lenEnd = lenStart + 1 + (rand()%10); if (lenEnd > length) lenEnd = length;

    SubVector<Real> sub(V, lenStart, lenEnd-lenStart);

    KALDI_ASSERT(sub.Sum() == V.Range(lenStart, lenEnd-lenStart).Sum());

    for (MatrixIndexT i = lenStart;i < lenEnd;i++)
      KALDI_ASSERT(V(i) == sub(i-lenStart));

    InitRand(&sub);

    KALDI_ASSERT(sub.Sum() == V.Range(lenStart, lenEnd-lenStart).Sum());

    for (MatrixIndexT i = lenStart;i < lenEnd;i++)
      KALDI_ASSERT(V(i) == sub(i-lenStart));
  }
}

template<typename Real> static void UnitTestScale() {

  for (MatrixIndexT i = 0;i < 5;i++) {
    MatrixIndexT dimM = (rand()%10) + 10;
    MatrixIndexT dimN = (rand()%10) + 10;

    Matrix<Real> M(dimM, dimN);

    Matrix<Real> N(M);
    float f = (float)((rand()%10)-5);
    M.Scale(f);
    KALDI_ASSERT(M.Sum() == f * N.Sum());

    {
      // now test scale_rows
      M.CopyFromMat(N);  // make same.
      Vector<Real> V(dimM);
      InitRand(&V);
      M.MulRowsVec(V);
      for (MatrixIndexT i = 0; i < dimM;i++)
        for (MatrixIndexT j = 0;j < dimN;j++)
          KALDI_ASSERT(M(i, j) - N(i, j)*V(i) < 0.0001);
    }

    {
      // now test scale_cols
      M.CopyFromMat(N);  // make same.
      Vector<Real> V(dimN);
      InitRand(&V);
      M.MulColsVec(V);
      for (MatrixIndexT i = 0; i < dimM;i++)
        for (MatrixIndexT j = 0;j < dimN;j++)
          KALDI_ASSERT(M(i, j) - N(i, j)*V(j) < 0.0001);
    }

  }
}

template<typename Real> static void UnitTestMul() {
  for (MatrixIndexT x = 0; x<=1; x++) {
    MatrixTransposeType trans = (x == 1 ? kTrans: kNoTrans);
    for (MatrixIndexT i = 0;i < 5;i++) {
      float alpha = 1.0, beta =0;
      if (i%3 == 0) beta = 0.5;
      if (i%5 == 0) alpha = 0.7;
      MatrixIndexT dimM = (rand()%10) + 10;
      Vector<Real> v(dimM); InitRand(&v);
      TpMatrix<Real> T(dimM); InitRand(&T);
      Matrix<Real> M(dimM, dimM);
      if (i%2 == 1)
        M.CopyFromTp(T, trans);
      else
        M.CopyFromTp(T, kNoTrans);
      Vector<Real> v2(v);
      Vector<Real> v3(v);
      v2.AddTpVec(alpha, T, trans, v, beta);
      if (i%2 == 1)
        v3.AddMatVec(alpha, M, kNoTrans, v, beta);
      else
        v3.AddMatVec(alpha, M, trans, v, beta);

      v.AddTpVec(alpha, T, trans, v, beta);
      AssertEqual(v2, v3);
      AssertEqual(v, v2);
    }

    for (MatrixIndexT i = 0;i < 5;i++) {
      float alpha = 1.0, beta =0;
      if (i%3 == 0) beta = 0.5;
      if (i%5 == 0) alpha = 0.7;

      MatrixIndexT dimM = (rand()%10) + 10;
      Vector<Real> v(dimM); InitRand(&v);
      SpMatrix<Real> T(dimM); InitRand(&T);
      Matrix<Real> M(T);
      Vector<Real> v2(dimM);
      Vector<Real> v3(dimM);
      v2.AddSpVec(alpha, T, v, beta);
      v3.AddMatVec(alpha, M, i%2 ? kNoTrans : kTrans, v, beta);
      AssertEqual(v2, v3);
    }
  }
}


template<typename Real> static void UnitTestInnerProd() {

  MatrixIndexT N = 1 + rand() % 10;
  SpMatrix<Real> S(N);
  InitRand(&S);
  Vector<Real> v(N);
  InitRand(&v);
  Real prod = VecSpVec(v, S, v);
  Real f2=0.0;
  for (MatrixIndexT i = 0; i < N; i++)
    for (MatrixIndexT j = 0; j < N; j++) {
      f2 += v(i) * v(j) * S(i, j);
    }
  AssertEqual(prod, f2);
}


template<typename Real> static void UnitTestAddToDiag() {

  MatrixIndexT N = 1 + rand() % 10;
  SpMatrix<Real> S(N);
  InitRand(&S);
  SpMatrix<Real> S2(S);
  Real x = 0.5;
  S.AddToDiag(x);
  for (MatrixIndexT i = 0; i  < N; i++) S2(i, i) += x;
  AssertEqual(S, S2);
}

template<typename Real> static void UnitTestScaleDiag() {

  MatrixIndexT N = 1 + rand() % 10;
  SpMatrix<Real> S(N);
  InitRand(&S);
  SpMatrix<Real> S2(S);
  S.ScaleDiag(0.5);
  for (MatrixIndexT i = 0; i  < N; i++) S2(i, i) *= 0.5;
  AssertEqual(S, S2);
}


template<typename Real> static void UnitTestSetDiag() {
  
  MatrixIndexT N = 1 + rand() % 10;
  SpMatrix<Real> S(N), T(N);
  S.SetUnit();
  S.ScaleDiag(0.5);
  T.SetDiag(0.5);
  AssertEqual(S, T);

}

template<typename Real> static void UnitTestTraceSpSpLower() {

  MatrixIndexT N = 1 + rand() % 10;
  SpMatrix<Real> S(N), T(N);
  InitRand(&S);
  InitRand(&T);

  SpMatrix<Real> Sfast(S);
  Sfast.Scale(2.0);
  Sfast.ScaleDiag(0.5);

  AssertEqual(TraceSpSp(S, T), TraceSpSpLower(Sfast, T));
}

// also tests AddSmatMat
template<typename Real> static void UnitTestAddMatSmat() {
  for (MatrixIndexT i = 0; i < 6; i++) {
    MatrixIndexT dimM = (rand()%10) + 1,
        dimN = (rand()%10 + 1),
        dimO = (rand()%10 + 1);
    MatrixTransposeType transB = (i % 2 == 0 ? kTrans : kNoTrans),
        transC = (i % 3 == 0 ? kTrans : kNoTrans);
    Matrix<Real> A(dimM, dimN),
        B(dimM, dimO), C(dimO, dimN);
    A.SetRandn(); B.SetRandn(); C.SetRandn();
    if (transB == kTrans) B.Transpose();
    if (transC == kTrans) C.Transpose();
    Matrix<Real> A2(A), A3(A);
    BaseFloat beta = 0.333, alpha = 0.5;
    A.AddMatMat(alpha, B, transB, C, transC, beta);
    A2.AddMatSmat(alpha, B, transB, C, transC, beta);
    A3.AddSmatMat(alpha, B, transB, C, transC, beta);
    AssertEqual(A, A2);
    AssertEqual(A, A3);
  }
}

// Also tests AddSmat2Sp
template<typename Real> static void UnitTestAddMat2Sp() {
  for (MatrixIndexT i = 0; i < 5; i++) {
    MatrixIndexT dimM = (rand()%10) + 1,
        dimN = (rand()%10 + 1);
    BaseFloat alpha = 0.8, beta = 0.9;
    SpMatrix<Real> S(dimM), T(dimN);
    S.SetRandn();
    T.SetRandn();
    Matrix<Real> M(dimM, dimN);
    M.SetRandn();
    MatrixTransposeType trans = (i % 2 == 1 ? kTrans: kNoTrans);
    if (trans == kTrans) M.Transpose();
    SpMatrix<Real> S2(S), S3(S);
    S.AddMat2Sp(alpha, M, trans, T, beta);
    S3.AddSmat2Sp(alpha, M, trans, T, beta);
    
    // M[trans?] * T.
    Matrix<Real> A(dimM, dimN);
    A.AddMatSp(1.0, M, trans, T, 0.0);
    Matrix<Real> B(dimM, dimM); // M[trans] * T * M[trans]'
    B.AddMatMat(1.0, A, kNoTrans, M, trans == kTrans ? kNoTrans : kTrans, 0.0);
    SpMatrix<Real> tmp(B);
    S2.Scale(beta);
    S2.AddSp(alpha, tmp);
    AssertEqual(S, S2);
    AssertEqual(S, S3);
  }
}

template<typename Real> static void UnitTestAddMatSelf() {
  MatrixIndexT dimM = (rand() % 10) + 1;
  Matrix<Real> M(dimM, dimM), N(dimM, dimM);
  M.SetRandn();
  N.AddMat(1.5, M);
  M.AddMat(0.5, M);
  AssertEqual(M, N);
  N.AddMat(0.5, M, kTrans);
  M.AddMat(0.5, M, kTrans);
  AssertEqual(M, N);
}

template<typename Real> static void UnitTestAddMat2() {
  MatrixIndexT extra = 1;
  // Test AddMat2 function of SpMatrix.
  for (MatrixIndexT i = 0; i < 5; i++) {
    MatrixIndexT dimM = (rand()%10) + extra,
        dimN = (rand() % 10) + extra;
    Real alpha = 0.2 * (rand() % 6),
        beta = 0.2 * (rand() % 6);
    SpMatrix<Real> S(dimM);
    S.SetRandn();
    MatrixTransposeType trans = (i % 2 == 1 ? kTrans: kNoTrans),
        other_trans = (trans == kTrans ? kNoTrans : kTrans);
    Matrix<Real> M;
    if (trans == kNoTrans) M.Resize(dimM, dimN);
    else M.Resize(dimN, dimM);
    M.SetRandn();

    Matrix<Real> Sfull(S);

    S.AddMat2(alpha, M, trans, beta);
    
    Sfull.AddMatMat(alpha, M, trans, M, other_trans, beta);

    Matrix<Real> Sfull2(S);
    AssertEqual(Sfull, Sfull2);
  }
}


template<typename Real> static void UnitTestSolve() {

  for (MatrixIndexT i = 0;i < 5;i++) {
    MatrixIndexT dimM = (rand()%10) + 10;
    MatrixIndexT dimN = dimM - (rand()%3);  // slightly lower-dim.

    SpMatrix<Real> H(dimM);
    Matrix<Real> M(dimM, dimN); InitRand(&M);
    H.AddMat2(1.0, M, kNoTrans, 0.0);  // H = M M^T

    Vector<Real> x(dimM);
    InitRand(&x);
    Vector<Real> tmp(dimM);
    tmp.SetRandn();
    Vector<Real> g(dimM);
    g.AddSpVec(1.0, H, tmp, 0.0); // Limit to subspace that H is in.
    Vector<Real> x2(x), x3(x);
    SolverOptions opts2, opts3;
    opts2.diagonal_precondition = rand() % 2;
    opts2.optimize_delta = rand() % 2;
    opts3.diagonal_precondition = rand() % 2;
    opts3.optimize_delta = rand() % 2;
    
    double ans2 =  SolveQuadraticProblem(H, g, opts2, &x2),
        ans3 = SolveQuadraticProblem(H, g, opts3, &x3);

    double observed_impr2 = (VecVec(x2, g) -0.5* VecSpVec(x2, H, x2)) -
        (VecVec(x, g) -0.5* VecSpVec(x, H, x)),
        observed_impr3 =  (VecVec(x3, g) -0.5* VecSpVec(x3, H, x3)) -
        (VecVec(x, g) -0.5* VecSpVec(x, H, x));
    AssertEqual(observed_impr2, ans2);
    AssertEqual(observed_impr3, ans3);
    KALDI_ASSERT(ans2 >= 0);
    KALDI_ASSERT(ans3 >= 0);
    KALDI_ASSERT(abs(ans2 - ans3) / std::max(ans2, ans3) < 0.01);
    //AssertEqual(x2, x3);
    //AssertEqual(ans1, ans2);
  }


  for (MatrixIndexT i = 0; i < 5; i++) {
    MatrixIndexT dimM = (rand() % 10) + 10;
    MatrixIndexT dimN = dimM - (rand() % 3); // slightly lower-dim.
    MatrixIndexT dimO = (rand() % 10) + 10;

    SpMatrix<Real> Q(dimM), SigmaInv(dimO);
    Matrix<Real> Mtmp(dimM, dimN);
    InitRand(&Mtmp);
    Q.AddMat2(1.0, Mtmp, kNoTrans, 0.0); // H = M M^T

    Matrix<Real> Ntmp(dimO, dimN);
    InitRand(&Ntmp);
    SigmaInv.AddMat2(1.0, Ntmp, kNoTrans, 0.0); // H = M M^T

    Matrix<Real> M(dimO, dimM), Y(dimO, dimM);
    InitRand(&M);
    InitRand(&Y);

    Matrix<Real> M2(M);

    SpMatrix<Real> Qinv(Q);
    if (Q.Cond() < 1000.0) Qinv.Invert();

    SolverOptions opts;
    opts.optimize_delta = rand() % 2;
    opts.diagonal_precondition = rand() % 2;
    double ans = SolveQuadraticMatrixProblem(Q, Y, SigmaInv, opts, &M2);
    
    Matrix<Real> M3(M);
    M3.AddMatSp(1.0, Y, kNoTrans, Qinv, 0.0);
    if (Q.Cond() < 1000.0) {
      AssertEqual(M2, M3);  // This equality only holds if SigmaInv full-rank,
      // which is overwhelmingly likely if dimO > dimM
    }

    {
      Real a1 = TraceMatSpMat(M2, kTrans, SigmaInv, Y, kNoTrans),
          a2 = TraceMatSpMatSp(M2, kNoTrans, Q, M2, kTrans, SigmaInv),
          b1 = TraceMatSpMat(M, kTrans, SigmaInv, Y, kNoTrans),
          b2 = TraceMatSpMatSp(M, kNoTrans, Q, M, kTrans, SigmaInv),
          a3 = a1 - 0.5 * a2,
          b3 = b1 - 0.5 * b2;
      KALDI_ASSERT(a3 >= b3);
      AssertEqual(a3 - b3, ans);
      // KALDI_LOG << "a3 = " << a3 << ", b3 = " << b3 << ", c3 = " << c3;
    }  // Check objf not decreased.
  }

  for (MatrixIndexT i = 0; i < 5; i++) {
    MatrixIndexT dimM = (rand() % 10) + 10;
    MatrixIndexT dimO = (rand() % 10) + 10;

    SpMatrix<Real> Q1(dimM), Q2(dimM), P1(dimO), P2(dimO);
    RandPosdefSpMatrix(dimM, &Q1);
    RandPosdefSpMatrix(dimM, &Q2);
    RandPosdefSpMatrix(dimO, &P1);
    RandPosdefSpMatrix(dimO, &P1);

    Matrix<Real> M(dimO, dimM), G(dimO, dimM);
    M.SetRandn();
    G.SetRandn();
    //    InitRand(&M);
    //    InitRand(&G);

    Matrix<Real> M2(M);

    SolverOptions opts;
    opts.optimize_delta = rand() % 2;    
    SolveDoubleQuadraticMatrixProblem(G, P1, P2, Q1, Q2, opts, &M2);

    {
      Real a1 = TraceMatMat(M2, G, kTrans),
          a2 = TraceMatSpMatSp(M2, kNoTrans, Q1, M2, kTrans, P1),
          a3 = TraceMatSpMatSp(M2, kNoTrans, Q2, M2, kTrans, P2),
          b1 = TraceMatMat(M, G, kTrans),
          b2 = TraceMatSpMatSp(M, kNoTrans, Q1, M, kTrans, P1),
          b3 = TraceMatSpMatSp(M, kNoTrans, Q2, M, kTrans, P2),
          a4 = a1 - 0.5 * a2 - 0.5 * a3,
          b4 = b1 - 0.5 * b2 - 0.5 * b3;
      KALDI_LOG << "a4 = " << a4 << ", b4 = " << b4;
      KALDI_ASSERT(a4 >= b4);
    }  // Check objf not decreased.
  }
}

template<typename Real> static void UnitTestMax2() {
  for (MatrixIndexT i = 0; i < 2; i++) {
    MatrixIndexT M = 1 + rand() % 10, N = 1 + rand() % 10;
    Matrix<Real> A(M, N), B(M, N), C(M, N), D(M, N);
    A.SetRandn();
    B.SetRandn();
    for (MatrixIndexT r = 0; r < M; r++)
      for (MatrixIndexT c = 0; c < N; c++)
        C(r, c) = std::max(A(r, c), B(r, c));
    D.CopyFromMat(A);
    D.Max(B);
    AssertEqual(C, D);
  }
}

template<typename Real> static void UnitTestMaxAbsEig() {
  for (MatrixIndexT i = 0; i < 1; i++) {
    SpMatrix<Real> M(10);
    M.SetRandn();
    Matrix<Real> P(10, 10);
    Vector<Real> s(10);
    M.Eig(&s, (i == 0 ? static_cast<Matrix<Real>*>(NULL) : &P));
    Real max_eig = std::max(-s.Min(), s.Max());
    AssertEqual(max_eig, M.MaxAbsEig());
  }
}

template<typename Real> static void UnitTestLbfgs() {
  MatrixIndexT temp = g_kaldi_verbose_level;
  g_kaldi_verbose_level = 4;
  for (MatrixIndexT iter = 0; iter < 3; iter++) {
    bool minimize = (iter % 2 == 0);
    MatrixIndexT dim = 1 + rand() % 30;
    SpMatrix<Real> S(dim);
    RandPosdefSpMatrix(dim, &S);
    Vector<Real> v(dim);
    InitRand(&v);
    // Function will be f = exp(0.1 * [ x' v  -0.5 x' S x ])
    // This is to maximize; we negate it when minimizing.
    
    //Vector<Real> hessian(dim);
    //hessian.CopyDiagFromSp(S);
    
    SpMatrix<Real> Sinv(S);
    Sinv.Invert();
    Vector<Real> x_opt(dim);
    x_opt.AddSpVec(1.0, Sinv, v, 0.0); // S^{-1} v-- the optimum.

    Vector<Real> init_x(dim);
    InitRand(&init_x);

    LbfgsOptions opts;
    opts.minimize = minimize; // This objf has a maximum, not a minimum.
    OptimizeLbfgs<Real> opt_lbfgs(init_x, opts);
    MatrixIndexT num_iters = 0;
    Real c = 0.01;
    Real sign = (minimize ? -1.0 : 1.0); // function has a maximum not minimum..
    while (opt_lbfgs.RecentStepLength() > 1.0e-04) {
      KALDI_VLOG(2) << "Last step length is " << opt_lbfgs.RecentStepLength();
      const VectorBase<Real> &x = opt_lbfgs.GetProposedValue();
      Real logf = VecVec(x, v) - 0.5 * VecSpVec(x, S, x);
      Vector<Real> dlogf_dx(v); //  derivative of log(f) w.r.t. x.
      dlogf_dx.AddSpVec(-1.0, S, x, 1.0);
      KALDI_VLOG(2) << "Gradient magnitude is " << dlogf_dx.Norm(2.0);
      Real f = exp(c * logf);
      Vector<Real> df_dx(dlogf_dx);
      df_dx.Scale(f * c); // comes from derivative of the exponential function.
      f *= sign;
      df_dx.Scale(sign);
      opt_lbfgs.DoStep(f, df_dx);
      num_iters++;
    }
    Vector<Real> x (opt_lbfgs.GetValue());
    Vector<Real> diff(x);
    diff.AddVec(-1.0, x_opt);
    KALDI_VLOG(2) << "L-BFGS finished after " << num_iters << " function evaluations.";
    /*
    if (sizeof(Real) == 8) {
      KALDI_ASSERT(diff.Norm(2.0) < 0.5);
    } else {
      KALDI_ASSERT(diff.Norm(2.0) < 2.0);
      } */
  }
  g_kaldi_verbose_level = temp;
}


template<typename Real> static void UnitTestMaxMin() {

  MatrixIndexT M = 1 + rand() % 10, N = 1 + rand() % 10;
  {
    Vector<Real> v(N);
    InitRand(&v);
    Real min = 1.0e+10, max = -1.0e+10;
    for (MatrixIndexT i = 0; i< N; i++) {
      min = std::min(min, v(i));
      max = std::max(max, v(i));
    }
    AssertEqual(min, v.Min());
    AssertEqual(max, v.Max());
  }
  {
    SpMatrix<Real> S(N);
    InitRand(&S);
    Real min = 1.0e+10, max = -1.0e+10;
    for (MatrixIndexT i = 0; i< N; i++) {
      for (MatrixIndexT j = 0; j <= i; j++) {
        min = std::min(min, S(i, j));
        max = std::max(max, S(i, j));
      }
    }
    AssertEqual(min, S.Min());
    AssertEqual(max, S.Max());
  }
  {
    Matrix<Real> mat(M, N);
    InitRand(&mat);
    Real min = 1.0e+10, max = -1.0e+10;
    for (MatrixIndexT i = 0; i< M; i++) {
      for (MatrixIndexT j = 0; j < N; j++) {
        min = std::min(min, mat(i, j));
        max = std::max(max, mat(i, j));
      }
    }
    AssertEqual(min, mat.Min());
    AssertEqual(max, mat.Max());
  }
}

template<typename Real>
static bool approx_equal(Real a, Real b) {
  return  ( std::abs(a-b) <= 1.0e-03 * (std::abs(a)+std::abs(b)));
}

template<typename Real> static void UnitTestTrace() {

  for (MatrixIndexT i = 0;i < 5;i++) {
	MatrixIndexT dimM = 20 + rand()%10, dimN = 20 + rand()%10, dimO = 20 + rand()%10, dimP = dimM;
    Matrix<Real> A(dimM, dimN), B(dimN, dimO), C(dimO, dimP);
    InitRand(&A);     InitRand(&B);     InitRand(&C);
    Matrix<Real> AT(dimN, dimM), BT(dimO, dimN), CT(dimP, dimO);
    AT.CopyFromMat(A, kTrans); BT.CopyFromMat(B, kTrans); CT.CopyFromMat(C, kTrans);

    Matrix<Real> AB(dimM, dimO);
    AB.AddMatMat(1.0, A, kNoTrans, B, kNoTrans, 0.0);
    Matrix<Real> BC(dimN, dimP);
    BC.AddMatMat(1.0, B, kNoTrans, C, kNoTrans, 0.0);
    Matrix<Real> ABC(dimM, dimP);
    ABC.AddMatMat(1.0, A, kNoTrans, BC, kNoTrans, 0.0);

    Real
        t1 = TraceMat(ABC),
        t2 = ABC.Trace(),
        t3 = TraceMatMat(A, BC),
        t4 = TraceMatMat(AT, BC, kTrans),
        t5 = TraceMatMat(BC, AT, kTrans),
        t6 = TraceMatMatMat(A, kNoTrans, B, kNoTrans, C, kNoTrans),
        t7 = TraceMatMatMat(AT, kTrans, B, kNoTrans, C, kNoTrans),
        t8 = TraceMatMatMat(AT, kTrans, BT, kTrans, C, kNoTrans),
        t9 = TraceMatMatMat(AT, kTrans, BT, kTrans, CT, kTrans);

    Matrix<Real> ABC1(dimM, dimP);  // tests AddMatMatMat.
    ABC1.AddMatMatMat(1.0, A, kNoTrans, B, kNoTrans, C, kNoTrans, 0.0);
    AssertEqual(ABC, ABC1);

    Matrix<Real> ABC2(dimM, dimP);  // tests AddMatMatMat.
    ABC2.AddMatMatMat(0.25, A, kNoTrans, B, kNoTrans, C, kNoTrans, 0.0);
    ABC2.AddMatMatMat(0.25, AT, kTrans, B, kNoTrans, C, kNoTrans, 2.0);  // the extra 1.0 means another 0.25.
    ABC2.AddMatMatMat(0.125, A, kNoTrans, BT, kTrans, C, kNoTrans, 1.0);
    ABC2.AddMatMatMat(0.125, A, kNoTrans, B, kNoTrans, CT, kTrans, 1.0);
    AssertEqual(ABC, ABC2);

    Real tol = 0.001;
    KALDI_ASSERT((std::abs(t1-t2) < tol) && (std::abs(t2-t3) < tol) && (std::abs(t3-t4) < tol)
                 && (std::abs(t4-t5) < tol) && (std::abs(t5-t6) < tol) && (std::abs(t6-t7) < tol)
                 && (std::abs(t7-t8) < tol) && (std::abs(t8-t9) < tol));
  }

  for (MatrixIndexT i = 0;i < 5;i++) {
	MatrixIndexT dimM = 20 + rand()%10, dimN = 20 + rand()%10;
    SpMatrix<Real> S(dimM), T(dimN);
    InitRand(&S); InitRand(&T);
    Matrix<Real> M(dimM, dimN), O(dimM, dimN);
    InitRand(&M); InitRand(&O);
    Matrix<Real> sM(S), tM(T);

    Real x1 = TraceMatMat(tM, tM);
    Real x2 = TraceSpMat(T, tM);
    KALDI_ASSERT(approx_equal(x1, x2) || fabs(x1-x2) < 0.1);

    Real t1 = TraceMatMatMat(M, kNoTrans, tM, kNoTrans, M, kTrans);
    Real t2 = TraceMatSpMat(M, kNoTrans, T, M, kTrans);
    KALDI_ASSERT(approx_equal(t1, t2) || fabs(t1-12) < 0.1);

    Real u1 = TraceMatSpMatSp(M, kNoTrans, T, O, kTrans, S);
    Real u2 = TraceMatMatMatMat(M, kNoTrans, tM, kNoTrans, O, kTrans, sM, kNoTrans);
    KALDI_ASSERT(approx_equal(u1, u2) || fabs(u1-u2) < 0.1);
  }

}


template<typename Real> static void UnitTestComplexFt() {

  // Make sure it inverts properly.
  for (MatrixIndexT d = 0; d < 10; d++) {
    MatrixIndexT N = rand() % 100, twoN = 2*N;
    Vector<Real> v(twoN), w(twoN), x(twoN);
    InitRand(&v);
    ComplexFt(v, &w, true);
    ComplexFt(w, &x, false);
    if (N>0) x.Scale(1.0/static_cast<Real>(N));
    AssertEqual(v, x);
  }
}

template<typename Real> static void UnitTestDct() {

  // Check that DCT matrix is orthogonal (i.e. M^T M = I);
  for (MatrixIndexT i = 0; i < 10; i++) {
    MatrixIndexT N = 1 + rand() % 10;
    Matrix<Real> M(N, N);
    ComputeDctMatrix(&M);
    Matrix<Real> I(N, N);
    I.AddMatMat(1.0, M, kTrans, M, kNoTrans, 0.0);
    KALDI_ASSERT(I.IsUnit());
  }

}
template<typename Real> static void UnitTestComplexFft() {

  // Make sure it inverts properly.
  for (MatrixIndexT N_ = 0; N_ < 100; N_+=3) {
    MatrixIndexT N = N_;
    if (N>=95) {
      N = ( rand() % 150);
      N = N*N;  // big number.
    }

    MatrixIndexT twoN = 2*N;
    Vector<Real> v(twoN), w_base(twoN), w_alg(twoN), x_base(twoN), x_alg(twoN);

    InitRand(&v);

    if (N< 100) ComplexFt(v, &w_base, true);
    w_alg.CopyFromVec(v);
    ComplexFft(&w_alg, true);
    if (N< 100) AssertEqual(w_base, w_alg, 0.01*N);

    if (N< 100) ComplexFt(w_base, &x_base, false);
    x_alg.CopyFromVec(w_alg);
    ComplexFft(&x_alg, false);

    if (N< 100) AssertEqual(x_base, x_alg, 0.01*N);
    x_alg.Scale(1.0/N);
    AssertEqual(v, x_alg, 0.001*N);
  }
}


template<typename Real> static void UnitTestSplitRadixComplexFft() {

  // Make sure it inverts properly.
  for (MatrixIndexT N_ = 0; N_ < 30; N_+=3) {
    MatrixIndexT logn = 1 + rand() % 10;
    MatrixIndexT N = 1 << logn;

    MatrixIndexT twoN = 2*N;
    SplitRadixComplexFft<Real> srfft(N);
    for (MatrixIndexT p = 0; p < 3; p++) {
      Vector<Real> v(twoN), w_base(twoN), w_alg(twoN), x_base(twoN), x_alg(twoN);

      InitRand(&v);

      if (N< 100) ComplexFt(v, &w_base, true);
      w_alg.CopyFromVec(v);
      srfft.Compute(w_alg.Data(), true);

      if (N< 100) AssertEqual(w_base, w_alg, 0.01*N);

      if (N< 100) ComplexFt(w_base, &x_base, false);
      x_alg.CopyFromVec(w_alg);
      srfft.Compute(x_alg.Data(), false);

      if (N< 100) AssertEqual(x_base, x_alg, 0.01*N);
      x_alg.Scale(1.0/N);
      AssertEqual(v, x_alg, 0.001*N);
    }
  }
}



template<typename Real> static void UnitTestTranspose() {

  Matrix<Real> M(rand() % 5 + 1, rand() % 10 + 1);
  InitRand(&M);
  Matrix<Real> N(M, kTrans);
  N.Transpose();
  AssertEqual(M, N);
}

<<<<<<< HEAD
template<typename Real> static void UnitTestAddVecToRows() {

=======
template<class Real> static void UnitTestAddVecToRows() {
>>>>>>> 9285758b
  Matrix<Real> M(rand() % 5 + 1, rand() % 10 + 1);
  InitRand(&M);
  Vector<float> v(M.NumCols());
  InitRand(&v);
  Matrix<Real> N(M);
  Vector<float> ones(M.NumRows());
  ones.Set(1.0);
  M.AddVecToRows(0.5, v);
  N.AddVecVec(0.5, ones, v);
  AssertEqual(M, N);
}

<<<<<<< HEAD
template<typename Real> static void UnitTestAddVecToCols() {
=======

template<class Real> static void UnitTestAddVec2Sp() {
  for (int32 i = 0; i < 10; i++) {
    int32 dim = rand() % 5;
    SpMatrix<Real> S(dim);
    S.SetRandn();
    Vector<Real> v(dim);
    v.SetRandn();
    Matrix<Real> M(dim, dim);
    M.CopyDiagFromVec(v);
    
    SpMatrix<Real> T1(dim);
    T1.SetRandn();
    SpMatrix<Real> T2(T1);
    Real alpha = 0.33, beta = 4.5;
    T1.AddVec2Sp(alpha, v, S, beta);
    T2.AddMat2Sp(alpha, M, kNoTrans, S, beta);
    AssertEqual(T1, T2);
  }
}    

template<class Real> static void UnitTestAddVecToCols() {
>>>>>>> 9285758b
  Matrix<Real> M(rand() % 5 + 1, rand() % 10 + 1);
  InitRand(&M);
  Vector<float> v(M.NumRows());
  InitRand(&v);
  Matrix<Real> N(M);
  Vector<float> ones(M.NumCols());
  ones.Set(1.0);
  M.AddVecToCols(0.5, v);
  N.AddVecVec(0.5, v, ones);
  AssertEqual(M, N);
}

template<typename Real> static void UnitTestComplexFft2() {

  // Make sure it inverts properly.
  for (MatrixIndexT pos = 0; pos < 10; pos++) {
    for (MatrixIndexT N_ = 2; N_ < 15; N_+=2) {
      if ( pos < N_) {
        MatrixIndexT N = N_;
        Vector<Real> v(N), vorig(N), v2(N);
        v(pos)  = 1.0;
        vorig.CopyFromVec(v);
        // KALDI_LOG << "Original v:\n" << v;
        ComplexFft(&v, true);
        // KALDI_LOG << "one fft:\n" << v;
        ComplexFt(vorig, &v2, true);
        // KALDI_LOG << "one fft[baseline]:\n" << v2;
        if (!ApproxEqual(v, v2) ) {
          ComplexFft(&vorig, true);
          KALDI_ASSERT(0);
        }
        ComplexFft(&v, false);
        // KALDI_LOG << "one more:\n" << v;
        v.Scale(1.0/(N/2));
        if (!ApproxEqual(v, vorig)) {
          ComplexFft(&vorig, true);
          KALDI_ASSERT(0);
        }// AssertEqual(v, vorig);
      }
    }
  }
}


template<typename Real> static void UnitTestSplitRadixComplexFft2() {

  // Make sure it inverts properly.
  for (MatrixIndexT p = 0; p < 30; p++) {
    MatrixIndexT logn = 1 + rand() % 10;
    MatrixIndexT N = 1 << logn;
    SplitRadixComplexFft<Real> srfft(N);
    for (MatrixIndexT q = 0; q < 3; q++) {
      Vector<Real> v(N*2), vorig(N*2);
      InitRand(&v);
      vorig.CopyFromVec(v);
      srfft.Compute(v.Data(), true);  // forward
      srfft.Compute(v.Data(), false);  // backward
      v.Scale(1.0/N);
      KALDI_ASSERT(ApproxEqual(v, vorig));
    }
  }
}


template<typename Real> static void UnitTestRealFft() {

  // First, test RealFftInefficient.
  for (MatrixIndexT N_ = 2; N_ < 100; N_ += 6) {
    MatrixIndexT N = N_;
    if (N >90) N *= rand() % 60;
    Vector<Real> v(N), w(N), x(N), y(N);
    InitRand(&v);
    w.CopyFromVec(v);
    RealFftInefficient(&w, true);
    y.CopyFromVec(v);
    RealFft(&y, true);  // test efficient one.
    // KALDI_LOG <<"v = "<<v;
    // KALDI_LOG << "Inefficient real fft of v is: "<< w;
    // KALDI_LOG << "Efficient real fft of v is: "<< y;
    AssertEqual(w, y, 0.01*N);
    x.CopyFromVec(w);
    RealFftInefficient(&x, false);
    RealFft(&y, false);
    // KALDI_LOG << "Inefficient real fft of v twice is: "<< x;
    if (N != 0) x.Scale(1.0/N);
    if (N != 0) y.Scale(1.0/N);
    AssertEqual(v, x, 0.001*N);
    AssertEqual(v, y, 0.001*N);  // ?
  }
}


template<typename Real> static void UnitTestSplitRadixRealFft() {

  for (MatrixIndexT p = 0; p < 30; p++) {
    MatrixIndexT logn = 2 + rand() % 11,
        N = 1 << logn;

    SplitRadixRealFft<Real> srfft(N);
    for (MatrixIndexT q = 0; q < 3; q++) {
      Vector<Real> v(N), w(N), x(N), y(N);
      InitRand(&v);
      w.CopyFromVec(v);
      RealFftInefficient(&w, true);
      y.CopyFromVec(v);
      srfft.Compute(y.Data(), true);  // test efficient one.
      // KALDI_LOG <<"v = "<<v;
      // KALDI_LOG << "Inefficient real fft of v is: "<< w;
      // KALDI_LOG << "Efficient real fft of v is: "<< y;
      AssertEqual(w, y, 0.01*N);
      x.CopyFromVec(w);
      RealFftInefficient(&x, false);
      srfft.Compute(y.Data(), false);
      // KALDI_LOG << "Inefficient real fft of v twice is: "<< x;
      x.Scale(1.0/N);
      y.Scale(1.0/N);
      AssertEqual(v, x, 0.001*N);
      AssertEqual(v, y, 0.001*N);  // ?
    }
  }
}



template<typename Real> static void UnitTestRealFftSpeed() {

  // First, test RealFftInefficient.
  KALDI_LOG << "starting. ";
  MatrixIndexT sz = 512;  // fairly typical size.
  for (MatrixIndexT i = 0; i < 3000; i++) {
    if (i % 1000 == 0) KALDI_LOG << "done 1000 [ == ten seconds of speech]\n";
    Vector<Real> v(sz);
    RealFft(&v, true);
  }
}

template<typename Real> static void UnitTestSplitRadixRealFftSpeed() {
  KALDI_LOG << "starting. ";
  MatrixIndexT sz = 512;  // fairly typical size.
  SplitRadixRealFft<Real> srfft(sz);
  for (MatrixIndexT i = 0; i < 6000; i++) {
    if (i % 1000 == 0)
      KALDI_LOG << "done 1000 [ == ten seconds of speech, split-radix]\n";
    Vector<Real> v(sz);
    srfft.Compute(v.Data(), true);
  }
}

template<typename Real>
void UnitTestComplexPower() {
  // This tests a not-really-public function that's used in Matrix::Power().

  for (MatrixIndexT i = 0; i < 10; i++) {
    Real power = RandGauss();
    Real x = 2.0, y = 0.0;
    bool ans = AttemptComplexPower(&x, &y, power);
    KALDI_ASSERT(ans);
    AssertEqual(std::pow(static_cast<Real>(2.0), power), x);
    AssertEqual(y, 0.0);
  }
  {
    Real x, y;
    x = 0.5; y = -0.3;
    bool ans = AttemptComplexPower(&x, &y, static_cast<Real>(2.21));
    KALDI_ASSERT(ans);
    ans = AttemptComplexPower(&x, &y, static_cast<Real>(1.0/2.21));
    KALDI_ASSERT(ans);
    AssertEqual(x, 0.5);
    AssertEqual(y, -0.3);
  }
  {
    Real x, y;
    x = 0.5; y = -0.3;
    bool ans = AttemptComplexPower(&x, &y, static_cast<Real>(2.0));
    KALDI_ASSERT(ans);
    AssertEqual(x, 0.5*0.5 - 0.3*0.3);
    AssertEqual(y, -0.3*0.5*2.0);
  }

  {
    Real x, y;
    x = 1.0/std::sqrt(2.0); y = -1.0/std::sqrt(2.0);
    bool ans = AttemptComplexPower(&x, &y, static_cast<Real>(-1.0));
    KALDI_ASSERT(ans);
    AssertEqual(x, 1.0/std::sqrt(2.0));
    AssertEqual(y, 1.0/std::sqrt(2.0));
  }

  {
    Real x, y;
    x = 0.0; y = 0.0;
    bool ans = AttemptComplexPower(&x, &y, static_cast<Real>(-2.0));
    KALDI_ASSERT(!ans);  // zero; negative pow.
  }
  {
    Real x, y;
    x = -2.0; y = 0.0;
    bool ans = AttemptComplexPower(&x, &y, static_cast<Real>(1.5));
    KALDI_ASSERT(!ans);  // negative real case
  }
}
template<typename Real>
void UnitTestNonsymmetricPower() {

  for (MatrixIndexT iter = 0; iter < 30; iter++) {
    MatrixIndexT dimM = 1 + rand() % 20;
    Matrix<Real> M(dimM, dimM);
    InitRand(&M);

    Matrix<Real> MM(dimM, dimM);
    MM.AddMatMat(1.0, M, kNoTrans, M, kNoTrans, 0.0);  // MM = M M.
    Matrix<Real> MMMM(dimM, dimM);
    MMMM.AddMatMat(1.0, MM, kNoTrans, MM, kNoTrans, 0.0);

    Matrix<Real> MM2(MM);
    bool b = MM2.Power(1.0);
    KALDI_ASSERT(b);
    AssertEqual(MM2, MM);
    Matrix<Real> MMMM2(MM);
    b = MMMM2.Power(2.0);
    KALDI_ASSERT(b);
    AssertEqual(MMMM2, MMMM);
  }
  for (MatrixIndexT iter = 0; iter < 30; iter++) {
    MatrixIndexT dimM = 1 + rand() % 20;
    Matrix<Real> M(dimM, dimM);
    InitRand(&M);

    Matrix<Real> MM(dimM, dimM);
    MM.AddMatMat(1.0, M, kNoTrans, M, kNoTrans, 0.0);  // MM = M M.
    // This ensures there are no real, negative eigenvalues.

    Matrix<Real> MMMM(dimM, dimM);
    MMMM.AddMatMat(1.0, MM, kNoTrans, MM, kNoTrans, 0.0);

    Matrix<Real> MM2(M);
    if (!MM2.Power(2.0)) {  // possibly had negative eigenvalues
      KALDI_LOG << "Could not take matrix to power (not an error)\n";
    } else {
      AssertEqual(MM2, MM);
    }
    Matrix<Real> MMMM2(M);
    if (!MMMM2.Power(4.0)) {  // possibly had negative eigenvalues
      KALDI_LOG << "Could not take matrix to power (not an error)\n";
    } else {
      AssertEqual(MMMM2, MMMM);
    }
    Matrix<Real> MMMM3(MM);
    if (!MMMM3.Power(2.0)) {
      KALDI_ERR << "Could not take matrix to power (should have been able to)\n";
    } else {
      AssertEqual(MMMM3, MMMM);
    }

    Matrix<Real> MM4(MM);
    if (!MM4.Power(-1.0))
      KALDI_ERR << "Could not take matrix to power (should have been able to)\n";
    MM4.Invert();
    AssertEqual(MM4, MM);
  }
}

void UnitTestAddVecCross() {

  Vector<float> v(5);
  InitRand(&v);
  Vector<double> w(5);
  InitRand(&w);

  Vector<float> wf(w);

  for (MatrixIndexT i = 0; i < 2; i++) {
    float f = 1.0;
    if (i == 0) f = 2.0;

    {
      Vector<float> sum1(5);
      Vector<double> sum2(5);
      Vector<float> sum3(5);
      sum1.AddVec(f, v); sum1.AddVec(f, w);
      sum2.AddVec(f, v); sum2.AddVec(f, w);
      sum3.AddVec(f, v); sum3.AddVec(f, wf);
      Vector<float> sum2b(sum2);
      AssertEqual(sum1, sum2b);
      AssertEqual(sum1, sum3);
    }

    {
      Vector<float> sum1(5);
      Vector<double> sum2(5);
      Vector<float> sum3(5);
      sum1.AddVec2(f, v); sum1.AddVec2(f, w);
      sum2.AddVec2(f, v); sum2.AddVec2(f, w);
      sum3.AddVec2(f, v); sum3.AddVec2(f, wf);
      Vector<float> sum2b(sum2);
      AssertEqual(sum1, sum2b);
      AssertEqual(sum1, sum3);
    }
  }
}

template<typename Real> static void UnitTestMatrixExponential() {

  for (MatrixIndexT p = 0; p < 10; p++) {
    MatrixIndexT dim = 1 + rand() % 5;
    Matrix<Real> M(dim, dim);
    InitRand(&M);
    {  // work out largest eig.
      Real largest_eig = 0.0;
      Vector<Real> real_eigs(dim), imag_eigs(dim);
      M.Eig(NULL, &real_eigs, &imag_eigs);
      for (MatrixIndexT i = 0; i < dim; i++) {
        Real abs_eig =
            std::sqrt(real_eigs(i)*real_eigs(i) + imag_eigs(i)*imag_eigs(i));
        largest_eig = std::max(largest_eig, abs_eig);
      }
      if (largest_eig > 0.5) {  // limit largest eig to 0.5,
        // so Taylor expansion will converge.
        M.Scale(0.5 / largest_eig);
      }
    }

    Matrix<Real> expM(dim, dim);
    Matrix<Real> cur_pow(dim, dim);
    cur_pow.SetUnit();
    Real i_factorial = 1.0;
    for (MatrixIndexT i = 0; i < 52; i++) {  // since max-eig = 0.5 and 2**52 == dbl eps.
      if (i > 0) i_factorial *= i;
      expM.AddMat(1.0/i_factorial, cur_pow);
      Matrix<Real> tmp(dim, dim);
      tmp.AddMatMat(1.0, cur_pow, kNoTrans, M, kNoTrans, 0.0);
      cur_pow.CopyFromMat(tmp);
    }
    Matrix<Real> expM2(dim, dim);
    MatrixExponential<Real> mexp;
    mexp.Compute(M, &expM2);
    AssertEqual(expM, expM2);
  }
}


static void UnitTestMatrixExponentialBackprop() {
  for (MatrixIndexT p = 0; p < 10; p++) {
    MatrixIndexT dim = 1 + rand() % 5;
    // f is tr(N^T exp(M)).  backpropagating derivative
    // of this function.
    Matrix<double> M(dim, dim), N(dim, dim), delta(dim, dim);
    InitRand(&M);
    // { SpMatrix<double> tmp(dim); InitRand(&tmp); M.CopyFromSp(tmp); }
    InitRand(&N);
    InitRand(&delta);
    // { SpMatrix<double> tmp(dim); InitRand(&tmp); delta.CopyFromSp(tmp); }
    delta.Scale(0.00001);


    Matrix<double> expM(dim, dim);
    MatrixExponential<double> mexp;
    mexp.Compute(M, &expM);

    Matrix<double> expM2(dim, dim);
    {
      Matrix<double> M2(M);
      M2.AddMat(1.0, delta, kNoTrans);
      MatrixExponential<double> mexp2;
      mexp2.Compute(M2, &expM2);
    }
    double f_before = TraceMatMat(expM, N, kTrans);
    double f_after  = TraceMatMat(expM2, N, kTrans);

    Matrix<double> Mdash(dim, dim);
    mexp.Backprop(N, &Mdash);
    // now Mdash should be df/dM

    double f_diff = f_after - f_before;  // computed using method of differnces
    double f_diff2 = TraceMatMat(Mdash, delta, kTrans);  // computed "analytically"
    KALDI_LOG << "f_diff = " << f_diff << "\n";
    KALDI_LOG << "f_diff2 = " << f_diff2 << "\n";

    AssertEqual(f_diff, f_diff2);
  }
}
template<typename Real>
static void UnitTestPca(bool full_test) {
  // We'll test that we can exactly reconstruct the vectors, if
  // the PCA dim is <= the "real" dim that the vectors live in.
  for (MatrixIndexT i = 0; i < 10; i++) {
    bool exact = i % 2 == 0;
    MatrixIndexT true_dim = (full_test ? 200 : 50) + rand() % 5, //dim of subspace points live in
        feat_dim = true_dim + rand() % 5,  // dim of feature space
        num_points = true_dim + rand() % 5, // number of training points.
        G = std::min(feat_dim,
                     std::min(num_points,
                              static_cast<MatrixIndexT>(true_dim + rand() % 5)));

    Matrix<Real> Proj(feat_dim, true_dim);
    Proj.SetRandn();
    Matrix<Real> true_X(num_points, true_dim);
    true_X.SetRandn();
    Matrix<Real> X(num_points, feat_dim);
    X.AddMatMat(1.0, true_X, kNoTrans, Proj, kTrans, 0.0);

    Matrix<Real> U(G, feat_dim); // the basis
    Matrix<Real> A(num_points, G); // projection of points into the basis..
    ComputePca(X, &U, &A, true, exact);
    {
      SpMatrix<Real> I(G);
      I.AddMat2(1.0, U, kNoTrans, 0.0);
      KALDI_LOG << "Non-unit-ness of U is " << NonUnitness(I);
      KALDI_ASSERT(I.IsUnit(0.001));
    }
    Matrix<Real> X2(num_points, feat_dim);
    X2.AddMatMat(1.0, A, kNoTrans, U, kNoTrans, 0.0);
    // Check reproduction.
    KALDI_LOG << "A.Sum() " << A.Sum() << ", U.Sum() " << U.Sum();
    AssertEqual(X, X2, 0.01);
    // Check basis is orthogonal.
    Matrix<Real> tmp(G, G);
    tmp.AddMatMat(1.0, U, kNoTrans, U, kTrans, 0.0);
    KALDI_ASSERT(tmp.IsUnit(0.01));
  }
}


/* UnitTestPca2 test the same function, but it's more geared towards
    the 'inexact' method and for when you want less than the full number
    of PCA dimensions.
 */

template<typename Real>
static void UnitTestPca2(bool full_test) {
  for (MatrixIndexT i = 0; i < 5; i++) {
    // MatrixIndexT feat_dim = 600, num_points = 300;
    MatrixIndexT feat_dim = (full_test ? 600 : 100),
        num_points = (i%2 == 0 ? feat_dim * 2 : feat_dim / 2); // test
    // both branches of PCA code,  inner + outer.

    Matrix<Real> X(num_points, feat_dim);
    X.SetRandn();
    
    MatrixIndexT pca_dim = 30;

    Matrix<Real> U(pca_dim, feat_dim); // rows PCA directions.
    bool print_eigs = true, exact = false;
    ComputePca(X, &U, static_cast<Matrix<Real>*>(NULL), print_eigs, exact);

    Real non_orth = NonOrthogonality(U, kNoTrans);
    KALDI_ASSERT(non_orth < 0.001);
    KALDI_LOG << "Non-orthogonality of U is " << non_orth;
    Matrix<Real> U2(pca_dim, feat_dim);

    {
      SpMatrix<Real> Scatter(feat_dim);
      Scatter.AddMat2(1.0, X, kTrans, 0.0);
      Matrix<Real> V(feat_dim, feat_dim);
      Vector<Real> l(feat_dim);
      Scatter.Eig(&l, &V); // cols of V are eigenvectors.
      SortSvd(&l, &V);  // Get top dims.
      U2.CopyFromMat(SubMatrix<Real>(V, 0, feat_dim, 0, pca_dim), kTrans);
      Real non_orth = NonOrthogonality(U2, kNoTrans);
      KALDI_ASSERT(non_orth < 0.001);
      KALDI_LOG << "Non-orthogonality of U2 is " << non_orth;

      SpMatrix<Real> ScatterProjU(pca_dim), ScatterProjU2(pca_dim);
      ScatterProjU.AddMat2Sp(1.0, U, kNoTrans, Scatter, 0.0);
      ScatterProjU2.AddMat2Sp(1.0, U2, kNoTrans, Scatter, 0.0);
      KALDI_LOG << "Non-diagonality of proj with U is "
                << NonDiagonalness(ScatterProjU);
      KALDI_LOG << "Non-diagonality of proj with U2 is "
                << NonDiagonalness(ScatterProjU2);
      KALDI_ASSERT(ScatterProjU.IsDiagonal(0.01)); // Algorithm is statistical,
      // so it ends up being less accurate.
      KALDI_ASSERT(ScatterProjU2.IsDiagonal());
      KALDI_LOG << "Trace proj with U is " << ScatterProjU.Trace()
                << " with U2 is " << ScatterProjU2.Trace();
      AssertEqual(ScatterProjU.Trace(), ScatterProjU2.Trace(), 0.1);// Algorithm is
      // statistical so give it some leeway.
    }
  }
}

template<typename Real>
static void UnitTestSvdSpeed() {
  std::vector<MatrixIndexT> sizes;
  sizes.push_back(100);
  sizes.push_back(150);
  sizes.push_back(200);
  sizes.push_back(300);
  sizes.push_back(500);
  sizes.push_back(750);
  sizes.push_back(1000);
  sizes.push_back(2000);
  time_t start, end;
  for (size_t i = 0; i < sizes.size(); i++) {
    MatrixIndexT size = sizes[i];
    {
      start = time(NULL);
      SpMatrix<Real> S(size);
      Vector<Real> l(size);
      S.Eig(&l);
      end = time(NULL);
      double diff = difftime(end, start);
      KALDI_LOG << "For size " << size << ", Eig without eigenvectors took " << diff
                << " seconds.";
    }
    {
      start = time(NULL);
      SpMatrix<Real> S(size);
      S.SetRandn();
      Vector<Real> l(size);
      Matrix<Real> P(size, size);
      S.Eig(&l, &P);
      end = time(NULL);
      double diff = difftime(end, start);
      KALDI_LOG << "For size " << size << ", Eig with eigenvectors took " << diff
                << " seconds.";
    }
    {
      start = time(NULL);
      Matrix<Real> M(size, size);
      M.SetRandn();
      Vector<Real> l(size);
      M.Svd(&l, NULL, NULL);
      end = time(NULL);
      double diff = difftime(end, start);
      KALDI_LOG << "For size " << size << ", SVD without eigenvectors took " << diff
                << " seconds.";
    }
    {
      start = time(NULL);
      Matrix<Real> M(size, size), U(size, size), V(size, size);
      M.SetRandn();
      Vector<Real> l(size);
      M.Svd(&l, &U, &V);
      end = time(NULL);
      double diff = difftime(end, start);
      KALDI_LOG << "For size " << size << ", SVD with eigenvectors took " << diff
                << " seconds.";
    }
  }
}

template<typename Real> static void UnitTestCompressedMatrix() {
  // This is the basic test.

  CompressedMatrix empty_cmat;  // some tests on empty matrix
  KALDI_ASSERT(empty_cmat.NumRows() == 0);
  KALDI_ASSERT(empty_cmat.NumCols() == 0);

  MatrixIndexT num_failure = 0, num_tot = 10;
  for (MatrixIndexT n = 0; n < num_tot; n++) {
    MatrixIndexT num_rows = 10 * (rand() % 3), num_cols = rand() % 15;
    if (num_rows * num_cols == 0) {
      num_rows = 0;
      num_cols = 0;
    }
    Matrix<Real> M(num_rows, num_cols);
    if (rand() % 3 != 0) InitRand(&M);
    else {
      M.Add(RandGauss());
    }
    if (rand() % 2 == 0 && num_rows != 0) {  // set one row to all the same value,
      // which is one possible pathology.
      // Give it large dynamic range to increase chance that it
      // is the largest or smallest value in the matrix.
      M.Row(rand() % num_rows).Set(RandGauss() * 4.0);
    }
    double rand_val = RandGauss() * 4.0;
    // set a bunch of elements to all one value: increases
    // chance of pathologies.
    MatrixIndexT modulus = 1 + rand() % 5;
    for (MatrixIndexT r = 0; r < num_rows; r++)
      for (MatrixIndexT c = 0; c < num_cols; c++)
        if (rand() % modulus == 0) M(r, c) = rand_val;

    CompressedMatrix cmat(M);
    KALDI_ASSERT(cmat.NumRows() == num_rows);
    KALDI_ASSERT(cmat.NumCols() == num_cols);

    Matrix<Real> M2(cmat.NumRows(), cmat.NumCols());
    cmat.CopyToMat(&M2);

    Matrix<Real> diff(M2);
    diff.AddMat(-1.0, M);

    // test CopyRowToVec
    for (MatrixIndexT i = 0; i < num_rows; i++) {
      Vector<Real> V(num_cols);
      cmat.CopyRowToVec(i, &V);  // get row.
      for (MatrixIndexT k = 0; k < num_cols; k++) {
        AssertEqual(M2(i, k), V(k));
      }
    }
    
    // test CopyColToVec
    for (MatrixIndexT i = 0; i < num_cols; i++) {
      Vector<Real> V(num_rows);
      cmat.CopyColToVec(i, &V);  // get col.
      for (MatrixIndexT k = 0;k < num_rows;k++) {
        AssertEqual(M2(k, i), V(k));
      }
    }

    //test of getting a submatrix
    if(num_rows != 0 && num_cols != 0){
      MatrixIndexT sub_row_offset = (num_rows == 1 ? 0 : rand() % (num_rows-1)),
          sub_col_offset = (num_cols == 1 ? 0 : rand() % (num_cols-1));
      // to make sure we don't mod by zero
      MatrixIndexT num_subrows = rand() % (num_rows-sub_row_offset),
          num_subcols = rand() % (num_cols-sub_col_offset);
      if(num_subrows == 0 || num_subcols == 0){  // in case we randomized to
        // empty matrix, at least make it correct
        num_subrows = 0;
        num_subcols = 0;
      }
      Matrix<Real> Msub(num_subrows, num_subcols);
      cmat.CopyToMat(sub_row_offset, sub_col_offset, &Msub);
      for (MatrixIndexT i = 0; i < num_subrows; i++) {
        for (MatrixIndexT k = 0;k < num_subcols;k++) {
          AssertEqual(M2(i+sub_row_offset, k+sub_col_offset), Msub(i, k));
        }
      }
    }

    if (n < 5) {  // test I/O.
      bool binary = (n % 2 == 1);
      {
        std::ofstream outs("tmpf", std::ios_base::out |std::ios_base::binary);
        InitKaldiOutputStream(outs, binary);
        cmat.Write(outs, binary);
      }
      CompressedMatrix cmat2;
      {
        bool binary_in;
        std::ifstream ins("tmpf", std::ios_base::in | std::ios_base::binary);
        InitKaldiInputStream(ins, &binary_in);
        cmat2.Read(ins, binary_in);
      }
      { // check that compressed-matrix can be read as matrix.
        bool binary_in;
        std::ifstream ins("tmpf", std::ios_base::in | std::ios_base::binary);
        InitKaldiInputStream(ins, &binary_in);
        Matrix<Real> mat1;
        mat1.Read(ins, binary_in);
        Matrix<Real> mat2(cmat2);
        AssertEqual(mat1, mat2);
      }
      
      Matrix<Real> M3(cmat2.NumRows(), cmat2.NumCols());
      cmat2.CopyToMat(&M3);
      AssertEqual(M2, M3); // tests I/O of CompressedMatrix.

      CompressedMatrix cmat3(cmat2); // testing self-constructor, which
      // tests assignment operator.
      Matrix<Real> M4(cmat3.NumRows(), cmat3.NumCols());
      cmat3.CopyToMat(&M4);
      AssertEqual(M2, M4);
    }
    KALDI_LOG << "M = " << M;
    KALDI_LOG << "M2 = " << M2;
    double tot = M.FrobeniusNorm(), err = diff.FrobeniusNorm();
    KALDI_LOG << "Compressed matrix, tot = " << tot << ", diff = "
              << err;
    if (err > 0.01 * tot) {
      KALDI_WARN << "Failure in compressed-matrix test.";
      num_failure++;
    }
  }
  if (num_failure > 1)
    KALDI_ERR << "Too many failures in compressed matrix test.";
}
  

template<typename Real>
static void UnitTestTridiag() {
  SpMatrix<Real> A(3);
  A(1,1) = 1.0;
  A(1, 2) = 1.0;
  KALDI_ASSERT(A.IsTridiagonal());
  A(0, 2) = 1.0;
  KALDI_ASSERT(!A.IsTridiagonal());
  A(0, 2) = 0.0;
  A(0, 1) = 1.0;
  KALDI_ASSERT(A.IsTridiagonal());
}

<<<<<<< HEAD
template<typename Real>
=======
template<class Real>
static void UnitTestRandCategorical() {
  int32 N = 1 + rand()  % 10;
  Vector<Real> vec(N);
  for (int32 n = 0; n < N; n++)
    vec(n) = rand() % 3;
  if (vec.Sum() == 0)
    vec(0) = 2.0;
  Real sum = vec.Sum();
  int32 num_samples = 100000;
  std::vector<int32> counts(N, 0);
  for (int32 i = 0; i < num_samples; i++)
    counts[vec.RandCategorical()]++;
  for (int32 n = 0; n < N; n++) {
    Real a = counts[n] / (1.0 * num_samples),
        b = vec(n) / sum;
    KALDI_LOG << "a = " << a << ", b = " << b;
    KALDI_ASSERT(fabs(a - b) <= 0.1); // pretty arbitrary.  Will increase #samp if fails.
  }
}

template<class Real>
>>>>>>> 9285758b
static void UnitTestTopEigs() {
  for (MatrixIndexT i = 0; i < 2; i++) {
    // Previously tested with this but takes too long.
    MatrixIndexT dim = 400, num_eigs = 100;
    SpMatrix<Real> mat(dim);
    for (MatrixIndexT i = 0; i < dim; i++)
      for (MatrixIndexT j = 0; j <= i; j++)
        mat(i, j) = RandGauss();

    Matrix<Real> P(dim, num_eigs);
    Vector<Real> s(num_eigs);
    mat.TopEigs(&s, &P);
    { // P should have orthogonal columns.  Check this.
      SpMatrix<Real> S(num_eigs);
      S.AddMat2(1.0, P, kTrans, 0.0);
      KALDI_LOG << "Non-unit-ness of S is " << NonUnitness(S);
      KALDI_ASSERT(S.IsUnit(1.0e-04));
    }
    // Note: we call the matrix "mat" by the name "S" below.
    Matrix<Real> SP(dim, num_eigs); // diag of P^T SP should be eigs.
    SP.AddSpMat(1.0, mat, P, kNoTrans, 0.0);
    Matrix<Real> PSP(num_eigs, num_eigs);
    PSP.AddMatMat(1.0, P, kTrans, SP, kNoTrans, 0.0);
    Vector<Real> s2(num_eigs);
    s2.CopyDiagFromMat(PSP);
    AssertEqual(s, s2);
    // Now check that eigs are close to real top eigs.
    {
      Matrix<Real> fullP(dim, dim);
      Vector<Real> fulls(dim);
      mat.Eig(&fulls, &fullP);
      KALDI_LOG << "Approximate eigs are " << s;
      // find sum of largest-abs-value eigs.
      fulls.Abs();
      std::sort(fulls.Data(), fulls.Data() + dim);
      SubVector<Real> tmp(fulls, dim - num_eigs, num_eigs);
      KALDI_LOG << "abs(real eigs) are " << tmp;
      BaseFloat real_sum = tmp.Sum();
      s.Abs();
      BaseFloat approx_sum = s.Sum();
      KALDI_LOG << "real sum is " << real_sum << ", approx_sum = " << approx_sum;
    }
  }
}


template<typename Real> static void MatrixUnitTest(bool full_test) {
  UnitTestAddMatSmat<Real>();
  UnitTestFloorChol<Real>();
  UnitTestFloorUnit<Real>();
  UnitTestAddMat2Sp<Real>();
  UnitTestLbfgs<Real>();
  // UnitTestSvdBad<Real>(); // test bug in Jama SVD code.
  UnitTestCompressedMatrix<Real>();
  UnitTestResize<Real>();
  UnitTestMatrixExponentialBackprop();
  UnitTestMatrixExponential<Real>();
  UnitTestNonsymmetricPower<Real>();
  UnitTestEigSymmetric<Real>();
  KALDI_LOG << " Point A";
  UnitTestComplexPower<Real>();
  UnitTestEig<Real>();
  UnitTestEigSp<Real>();
  UnitTestTridiagonalize<Real>();
  UnitTestTridiagonalizeAndQr<Real>();  
  // commenting these out for now-- they test the speed, but take a while.
  // UnitTestSplitRadixRealFftSpeed<Real>();
  // UnitTestRealFftSpeed<Real>();   // won't exit!/
  UnitTestComplexFt<Real>();
  KALDI_LOG << " Point B";
  UnitTestComplexFft2<Real>();
  UnitTestComplexFft<Real>();
  UnitTestSplitRadixComplexFft<Real>();
  UnitTestSplitRadixComplexFft2<Real>();
  UnitTestDct<Real>();
  UnitTestRealFft<Real>();
  KALDI_LOG << " Point C";
  UnitTestSplitRadixRealFft<Real>();
  UnitTestSvd<Real>();
  UnitTestSvdNodestroy<Real>();
  UnitTestSvdJustvec<Real>();
  UnitTestSpAddVec<Real, float>();
  UnitTestSpAddVec<Real, double>();
  UnitTestSpAddVecVec<Real>();
  UnitTestSpInvert<Real>();
  KALDI_LOG << " Point D";
  UnitTestTpInvert<Real>();
  UnitTestIo<Real>();
  UnitTestIoCross<Real>();
  UnitTestHtkIo<Real>();
  UnitTestScale<Real>();
  UnitTestTrace<Real>();
  KALDI_LOG << " Point E";
  CholeskyUnitTestTr<Real>();
  UnitTestAxpy<Real>();
  UnitTestSimple<Real>();
  UnitTestMmul<Real>();
  UnitTestMmulSym<Real>();
  UnitTestVecmul<Real>();
  UnitTestInverse<Real>();
  UnitTestMulElements<Real>();
  UnitTestDotprod<Real>();
  // UnitTestSvdVariants<Real>();
  UnitTestPower<Real>();
  UnitTestHeaviside<Real>();
  UnitTestCopySp<Real>();
  UnitTestDeterminant<Real>();
  KALDI_LOG << " Point F";
  UnitTestDeterminantSign<Real>();
  UnitTestSger<Real>();
  UnitTestAddOuterProductPlusMinus<Real>();
  UnitTestTraceProduct<Real>();
  UnitTestTransposeScatter<Real>(); 
  UnitTestRankNUpdate<Real>();
  UnitTestSherman<Real>();
  UnitTestSpVec<Real>();
  UnitTestLimitCondInvert<Real>();
  KALDI_LOG << " Point G";
  UnitTestLimitCond<Real>();
  UnitTestMat2Vec<Real>();
  UnitTestFloorCeiling<Real>();
  UnitTestSpLogExp<Real>();
  KALDI_LOG << " Point H";
  UnitTestCopyRowsAndCols<Real>();
  UnitTestSpliceRows<Real>();
  UnitTestAddSp<Real>();
  UnitTestRemoveRow<Real>();
  UnitTestRow<Real>();
  UnitTestSubvector<Real>();
  UnitTestRange<Real>();
  UnitTestSimpleForVec<Real>();
  UnitTestSetRandn<Real>();
  UnitTestSetRandUniform<Real>();
  UnitTestVectorMax<Real>();
  UnitTestVectorMin<Real>();
  UnitTestSimpleForMat<Real>();
  UnitTestTanh<Real>();
  UnitTestSigmoid<Real>();
  UnitTestSoftHinge<Real>();
  UnitTestNorm<Real>();
  UnitTestCopyCols<Real>();
  UnitTestCopyRows<Real>();
  UnitTestMul<Real>();
  KALDI_LOG << " Point I";
  UnitTestSolve<Real>();
  UnitTestAddMat2<Real>();
  UnitTestAddMatSelf<Real>();
  UnitTestMaxMin<Real>();
  UnitTestInnerProd<Real>();
  UnitTestScaleDiag<Real>();
  UnitTestSetDiag<Real>();
  UnitTestSetRandn<Real>();
  KALDI_LOG << " Point J";
  UnitTestTraceSpSpLower<Real>();
  UnitTestTranspose<Real>();
  UnitTestAddVec2Sp<Real>();
  UnitTestAddVecToRows<Real>();
  UnitTestAddVecToCols<Real>();
  UnitTestAddVecCross();
  UnitTestTp2Sp<Real>();
  UnitTestTp2<Real>();
  UnitTestAddDiagMat2<Real>();
  UnitTestAddDiagMatMat<Real>();
  UnitTestOrthogonalizeRows<Real>();
  UnitTestTopEigs<Real>();
  UnitTestRandCategorical<Real>();
  UnitTestTridiag<Real>();
  UnitTestTridiag<Real>();
  //  SlowMatMul<Real>();
  UnitTestAddDiagVecMat<Real>();
  UnitTestMaxAbsEig<Real>();
  UnitTestMax2<Real>();
  UnitTestPca<Real>(full_test);
  UnitTestPca2<Real>(full_test);
  UnitTestAddVecVec<Real>();
  // The next one is slow.  The upshot is that Eig is up to ten times faster
  // than SVD. 
  // UnitTestSvdSpeed<Real>();
}



}


int main() {
  using namespace kaldi;
  bool full_test = false;
  kaldi::MatrixUnitTest<double>(full_test);
  kaldi::MatrixUnitTest<float>(full_test);
  KALDI_LOG << "Tests succeeded.\n";

}
<|MERGE_RESOLUTION|>--- conflicted
+++ resolved
@@ -3192,12 +3192,7 @@
   AssertEqual(M, N);
 }
 
-<<<<<<< HEAD
 template<typename Real> static void UnitTestAddVecToRows() {
-
-=======
-template<class Real> static void UnitTestAddVecToRows() {
->>>>>>> 9285758b
   Matrix<Real> M(rand() % 5 + 1, rand() % 10 + 1);
   InitRand(&M);
   Vector<float> v(M.NumCols());
@@ -3210,11 +3205,7 @@
   AssertEqual(M, N);
 }
 
-<<<<<<< HEAD
-template<typename Real> static void UnitTestAddVecToCols() {
-=======
-
-template<class Real> static void UnitTestAddVec2Sp() {
+template<typename Real> static void UnitTestAddVec2Sp() {
   for (int32 i = 0; i < 10; i++) {
     int32 dim = rand() % 5;
     SpMatrix<Real> S(dim);
@@ -3234,8 +3225,8 @@
   }
 }    
 
-template<class Real> static void UnitTestAddVecToCols() {
->>>>>>> 9285758b
+
+template<typename Real> static void UnitTestAddVecToCols() {
   Matrix<Real> M(rand() % 5 + 1, rand() % 10 + 1);
   InitRand(&M);
   Vector<float> v(M.NumRows());
@@ -3921,10 +3912,7 @@
   KALDI_ASSERT(A.IsTridiagonal());
 }
 
-<<<<<<< HEAD
 template<typename Real>
-=======
-template<class Real>
 static void UnitTestRandCategorical() {
   int32 N = 1 + rand()  % 10;
   Vector<Real> vec(N);
@@ -3946,7 +3934,6 @@
 }
 
 template<class Real>
->>>>>>> 9285758b
 static void UnitTestTopEigs() {
   for (MatrixIndexT i = 0; i < 2; i++) {
     // Previously tested with this but takes too long.
