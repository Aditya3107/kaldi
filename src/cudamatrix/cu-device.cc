--- conflicted
+++ resolved
@@ -31,17 +31,8 @@
 #include <string>
 #include <vector>
 #include <algorithm>
-<<<<<<< HEAD
-#ifdef _MSC_VER
-#include <Windows.h>
-#define sleep(x) Sleep((x) * 1000)
-#else
-#include <dlfcn.h>
-#include <unistd.h> // for sleep
-=======
 #ifndef _MSC_VER
 #include <dlfcn.h>
->>>>>>> af37d842
 #endif
 
 #include "cudamatrix/cu-common.h"
@@ -117,21 +108,12 @@
   }
 
   // Check that we have a gpu available
-<<<<<<< HEAD
-  int32 n_gpu = 0;
-
-  cudaError_t e;
-  e = cudaGetDeviceCount(&n_gpu);
-
-  if (n_gpu == 0) {
-=======
   int32 num_gpus = 0;
 
   cudaError_t e;
   e = cudaGetDeviceCount(&num_gpus);
 
   if (num_gpus == 0) {
->>>>>>> af37d842
     if (use_gpu == "yes" || use_gpu == "wait") {
       KALDI_CUDA_ERR(e, "No CUDA GPU detected!");
     }
@@ -141,17 +123,8 @@
     }
   }
 
-<<<<<<< HEAD
-  //
-  // Create a CUDA context : in case of compute-exclusive mode OS selects gpu_id,
-  // or default gpu_id=0. In the case with no free GPUs a context cannot be created
-  // (compute-exclusive mode).
-  //
-  e = cudaThreadSynchronize(); // << CUDA context gets created here.
-=======
   // Create a CUDA context.
   bool got_context = GetCudaContext(num_gpus);
->>>>>>> af37d842
 
   if (use_gpu != "wait") {
     if (!got_context) {
@@ -159,15 +132,8 @@
       int32 sec_sleep = (use_gpu == "yes" ? 20 : 2);
       KALDI_WARN << "Will try again to get a GPU after " << sec_sleep
         << " seconds.";
-<<<<<<< HEAD
-      sleep(sec_sleep);
-      cudaGetLastError(); // reset the error state    
-      e = cudaThreadSynchronize(); // << 2nd trial to get CUDA context.
-      if (e != cudaSuccess) {
-=======
       Sleep(sec_sleep);
       if (! GetCudaContext(num_gpus)) {      
->>>>>>> af37d842
         if (use_gpu == "yes") {
           KALDI_CUDA_ERR(e, "Failed to create CUDA context, no more unused GPUs?");
         }
@@ -238,11 +204,7 @@
     if(e != cudaSuccess) {
       KALDI_CUDA_ERR(e, "Failed to get device-id of active device.");
     }
-<<<<<<< HEAD
-    // Remember the id of active GPU 
-=======
     // Remember the id of active GPU
->>>>>>> af37d842
     active_gpu_id_ = act_gpu_id; // CuDevice::Enabled() is true from now on
     // Initialize the CUBLAS
     CU_SAFE_CALL(cublasInit());
@@ -316,32 +278,19 @@
 bool CuDevice::SelectGpuIdAuto() {
   // Check that we have at least one gpu
   cudaError_t e;
-<<<<<<< HEAD
-  int32 n_gpu = 0;
-  e = cudaGetDeviceCount(&n_gpu);
-  if(n_gpu == 0) {
-    KALDI_WARN << "No CUDA devices found";
-    if (e != cudaSuccess) {
-      KALDI_WARN << "cudaGetDeviceCount() returned " << e 
-=======
   int32 num_gpus = 0;
   e = cudaGetDeviceCount(&num_gpus);
   if(num_gpus == 0) {
     KALDI_WARN << "No CUDA devices found";
     if (e != cudaSuccess) {
       KALDI_WARN << "cudaGetDeviceCount() returned " << e
->>>>>>> af37d842
         <<", meaning: \"" << cudaGetErrorString(e)  << "\"";
     }
     return false;
   }
 
   // The GPU is selected according to maximal free memory ratio
-<<<<<<< HEAD
-  std::vector< std::pair<int, float> > free_mem_ratio(n_gpu);
-=======
   std::vector< std::pair<int, float> > free_mem_ratio(num_gpus);
->>>>>>> af37d842
 
   // Get ratios of memory use, if possible
   KALDI_LOG << "Selecting from " << num_gpus << " GPUs";
@@ -361,17 +310,10 @@
         // log
         KALDI_LOG << "cudaSetDevice(" << n << "): "
                   << name << "\t" << mem_stats;
-<<<<<<< HEAD
-        
-        // We have seen that in some cases GetFreeMemory returns zero 
-        // That will produce nan after division, which might confuse 
-        // the sorting routine. Or maybe not, but let's keep it clean 
-=======
 
         // We have seen that in some cases GetFreeMemory returns zero
         // That will produce nan after division, which might confuse
         // the sorting routine. Or maybe not, but let's keep it clean
->>>>>>> af37d842
         if (total <= 0) {
           KALDI_LOG << "Total memory reported for device " << n << " is zero (or less).";
         }
@@ -400,11 +342,7 @@
   }
   // find GPU with max free memory
   int32 max_id=0;
-<<<<<<< HEAD
-  std::sort(free_mem_ratio.begin(), free_mem_ratio.end(), 
-=======
   std::sort(free_mem_ratio.begin(), free_mem_ratio.end(),
->>>>>>> af37d842
       greater_pair<int, float>);
   // the free_mem_ratio should be bigger than zero
   KALDI_ASSERT(free_mem_ratio[max_id].second > 0.0);
@@ -413,55 +351,32 @@
   float mem_ratio;
   do {
     // try to select the GPU in the best to worst order
-<<<<<<< HEAD
-    // Note we have to check the return codes manually, as the CU_SAFE_CALL 
-=======
     // Note we have to check the return codes manually, as the CU_SAFE_CALL
->>>>>>> af37d842
     // contains call to KALDI_ERR (which will cause the program to abort)
 
     dev_id = free_mem_ratio[max_id].first;
     mem_ratio = free_mem_ratio[max_id].second;
 
     KALDI_LOG << "Trying to select device: " << dev_id << " (automatically), mem_ratio: " << mem_ratio;
-<<<<<<< HEAD
-    e = cudaSetDevice(dev_id); 
-    if(e != cudaSuccess) {
-      KALDI_WARN << "Cannot select this device: return code " << e 
-=======
     e = cudaSetDevice(dev_id);
     if(e != cudaSuccess) {
       KALDI_WARN << "Cannot select this device: return code " << e
->>>>>>> af37d842
         << ", Error message: \"" << cudaGetErrorString(e) << "\"";
     } else {
       e = cudaThreadSynchronize(); // deprecated, but for legacy not cudaDeviceSynchronize
       if(e != cudaSuccess) {
-<<<<<<< HEAD
-        KALDI_WARN << "Cannot select this device: return code " << e 
-=======
         KALDI_WARN << "Cannot select this device: return code " << e
->>>>>>> af37d842
           << ", Error message: \"" << cudaGetErrorString(e) << "\"";
       }
     }
     max_id++;
   } while ((e != cudaSuccess) && (max_id < free_mem_ratio.size()));
-<<<<<<< HEAD
-  
+
   if (e != cudaSuccess) {
     KALDI_WARN << "Failed to (automatically) select any device";
     return false;
-  } 
-  KALDI_LOG << "Success selecting device " << dev_id << " free mem ratio: " << mem_ratio; 
-=======
-
-  if (e != cudaSuccess) {
-    KALDI_WARN << "Failed to (automatically) select any device";
-    return false;
   }
   KALDI_LOG << "Success selecting device " << dev_id << " free mem ratio: " << mem_ratio;
->>>>>>> af37d842
   return true;
 }
 
@@ -521,21 +436,14 @@
 #else
   unsigned int mem_free, mem_total;
 #endif
-<<<<<<< HEAD
-  { 
-=======
   {
->>>>>>> af37d842
     // we will load the cuMemGetInfo dynamically from libcuda.so
     // cuMemGetInfo(&mem_free, &mem_total);
     // pre-fill ``safe'' values that will not cause problems
     mem_free = 1; mem_total = 1;
-<<<<<<< HEAD
-=======
 #ifdef _MSC_VER
     cuMemGetInfo_v2(&mem_free, &mem_total);
 #else
->>>>>>> af37d842
     // open libcuda.so
     void* libcuda = dlopen("libcuda.so",RTLD_LAZY);
     if(NULL == libcuda) {
@@ -578,17 +486,10 @@
 void CuDevice::DeviceGetName(char* name, int32 len, int32 dev) {
   // prefill with something reasonable
   strncpy(name,"Unknown GPU",len);
-<<<<<<< HEAD
-  // open libcuda.so
-#ifdef _MSC_VER
-  cuDeviceGetName(name, len, dev);
-#else
-=======
 #ifdef _MSC_VER
   cuDeviceGetName(name, len, dev);
 #else
   // open libcuda.so
->>>>>>> af37d842
   void* libcuda = dlopen("libcuda.so",RTLD_LAZY);
   if(NULL == libcuda) {
     KALDI_WARN << "cannot open libcuda.so";
@@ -596,11 +497,7 @@
     // define the function signature type
     typedef CUresult (*cu_fun_ptr)(char*,int,CUdevice);
     // get the symbol
-<<<<<<< HEAD
-    cu_fun_ptr cuDeviceGetName_ptr = (cu_fun_ptr)dlsym(libcuda,"cuDeviceGetName"); 
-=======
     cu_fun_ptr cuDeviceGetName_ptr = (cu_fun_ptr)dlsym(libcuda,"cuDeviceGetName");
->>>>>>> af37d842
     if(NULL == cuDeviceGetName_ptr) {
       KALDI_WARN << "cannot load cuDeviceGetName from libcuda.so";
     } else {
@@ -635,13 +532,8 @@
 }
 
 
-<<<<<<< HEAD
-void CuDevice::Free(void *ptr) { 
-  CU_SAFE_CALL(cudaFree(ptr)); 
-=======
 void CuDevice::Free(void *ptr) {
   CU_SAFE_CALL(cudaFree(ptr));
->>>>>>> af37d842
 }
 
 void* CuDevice::MallocPitch(size_t row_bytes, size_t num_rows, size_t *pitch) {
@@ -649,11 +541,7 @@
   cudaError_t e = cudaMallocPitch(&ret_ptr, pitch, row_bytes, num_rows);
   if (e != cudaSuccess) {
     PrintMemoryUsage();
-<<<<<<< HEAD
-    KALDI_ERR << "CuDevice::MallocPitch: cannot allocate the requested memory (" 
-=======
     KALDI_ERR << "CuDevice::MallocPitch: cannot allocate the requested memory ("
->>>>>>> af37d842
       << row_bytes << " x " << num_rows << " = "
       << row_bytes * num_rows << " bytes )";
   }
