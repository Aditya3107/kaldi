
all:
EXTRA_CXXFLAGS = -Wno-sign-compare
include ../kaldi.mk

BINFILES = align-equal align-equal-compiled acc-tree-stats \
        show-alignments compile-questions cluster-phones \
        compute-wer make-h-transducer \
        add-self-loops convert-ali compile-train-graphs \
        make-pdf-to-tid-transducer make-ilabel-transducer show-transitions \
        ali-to-phones ali-to-post weight-silence-post acc-lda est-lda \
<<<<<<< HEAD
        ali-to-pdf est-mllt build-tree build-tree-two-level decode-faster \
        decode-faster-mapped scale-vecs copy-transition-model rand-prune-post
        phones-to-prons prons-to-wordali
=======
        ali-to-pdf est-mllt build-tree decode-faster decode-faster-mapped \
        scale-vecs copy-transition-model rand-prune-post phones-to-prons \
        prons-to-wordali

>>>>>>> 4153b98b

OBJFILES = 

all:  $(BINFILES)


TESTFILES =

$(BINFILES): ../decoder/kaldi-decoder.a  ../hmm/kaldi-hmm.a ../transform/kaldi-transform.a ../gmm/kaldi-gmm.a ../tree/kaldi-tree.a ../matrix/kaldi-matrix.a  ../util/kaldi-util.a ../base/kaldi-base.a 

# Rule below would expand to, e.g.:
# ../base/kaldi-base.a:
# 	make -c ../base kaldi-base.a
# -c option to make is same as changing directory.
%.a:
	$(MAKE) -C ${@D} ${@F}

clean:
	rm *.o *.a $(TESTFILES) $(BINFILES) 

test: $(TESTFILES)
	for x in $(TESTFILES); do ./$$x >&/dev/null || (echo "***test $$x failed***"; exit 1); done  
	echo Tests succeeded

.valgrind: $(TESTFILES)


depend:
	-$(CXX) -M $(CXXFLAGS) *.cc > .depend.mk  

# removing automatic making of "depend" as it's quite slow.
#.depend.mk: depend

-include .depend.mk
<|MERGE_RESOLUTION|>--- conflicted
+++ resolved
@@ -9,16 +9,9 @@
         add-self-loops convert-ali compile-train-graphs \
         make-pdf-to-tid-transducer make-ilabel-transducer show-transitions \
         ali-to-phones ali-to-post weight-silence-post acc-lda est-lda \
-<<<<<<< HEAD
         ali-to-pdf est-mllt build-tree build-tree-two-level decode-faster \
-        decode-faster-mapped scale-vecs copy-transition-model rand-prune-post
+        decode-faster-mapped scale-vecs copy-transition-model rand-prune-post \
         phones-to-prons prons-to-wordali
-=======
-        ali-to-pdf est-mllt build-tree decode-faster decode-faster-mapped \
-        scale-vecs copy-transition-model rand-prune-post phones-to-prons \
-        prons-to-wordali
-
->>>>>>> 4153b98b
 
 OBJFILES = 
 
