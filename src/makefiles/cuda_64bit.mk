--- conflicted
+++ resolved
@@ -17,20 +17,12 @@
 CUDA_LDFLAGS += -L$(CUDNNDIR)/lib64 -Wl,-rpath,$(CUDNNDIR)/lib64
 CUDA_LDLIBS += -lcudnn
 
-<<<<<<< HEAD
-CUDA_INCLUDE += -I$(CUDATKDIR)/include
-CUDA_FLAGS += -g -Xcompiler -fPIC --verbose --machine 64 -DHAVE_CUDA=1 \
-						 -ccbin $(CXX) \
-						 -DKALDI_DOUBLEPRECISION=$(DOUBLE_PRECISION) \
-             -DCUDA_API_PER_THREAD_DEFAULT_STREAM
-CXXFLAGS += -DHAVE_CUDA=1 -I$(CUDATKDIR)/include
-=======
 CUDA_INCLUDE= -I$(CUDATKDIR)/include -I$(CUBROOT)
-CUDA_FLAGS = -Xcompiler "-fPIC -pthread -isystem $(OPENFSTINC)" --verbose --machine 64 -DHAVE_CUDA \
+CUDA_FLAGS = -Xcompiler "-fPIC -pthread -isystem $(OPENFSTINC)" --verbose --machine 64 -DHAVE_CUDA=1 \
              -ccbin $(CXX) -DKALDI_DOUBLEPRECISION=$(DOUBLE_PRECISION) \
-             -std=c++11 -DCUDA_API_PER_THREAD_DEFAULT_STREAM
+             -std=c++11 -DCUDA_API_PER_THREAD_DEFAULT_STREAM  -I$(CUDATKDIR)/include
 
 CXXFLAGS += -DHAVE_CUDA -I$(CUDATKDIR)/include
->>>>>>> f89709c4
+
 CUDA_LDFLAGS += -L$(CUDATKDIR)/lib64 -Wl,-rpath,$(CUDATKDIR)/lib64
 CUDA_LDLIBS += -lcublas -lcusparse -lcudart -lcurand -lnvToolsExt #LDLIBS : The libs are loaded later than static libs in implicit rule