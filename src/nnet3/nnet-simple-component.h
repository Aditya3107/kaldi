// nnet3/nnet-simple-component.h

// Copyright 2011-2013  Karel Vesely
//           2012-2015  Johns Hopkins University (author: Daniel Povey)
//                2013  Xiaohui Zhang
//           2014-2015  Vijayaditya Peddinti
//           2014-2015  Guoguo Chen
//                2015  Daniel Galvez
//                2015  Tom Ko

// See ../../COPYING for clarification regarding multiple authors
//
// Licensed under the Apache License, Version 2.0 (the "License");
// you may not use this file except in compliance with the License.
// You may obtain a copy of the License at
//
//  http://www.apache.org/licenses/LICENSE-2.0
//
// THIS CODE IS PROVIDED *AS IS* BASIS, WITHOUT WARRANTIES OR CONDITIONS OF ANY
// KIND, EITHER EXPRESS OR IMPLIED, INCLUDING WITHOUT LIMITATION ANY IMPLIED
// WARRANTIES OR CONDITIONS OF TITLE, FITNESS FOR A PARTICULAR PURPOSE,
// MERCHANTABLITY OR NON-INFRINGEMENT.
// See the Apache 2 License for the specific language governing permissions and
// limitations under the License.

#ifndef KALDI_NNET3_NNET_SIMPLE_COMPONENT_H_
#define KALDI_NNET3_NNET_SIMPLE_COMPONENT_H_

#include "nnet3/nnet-common.h"
#include "nnet3/nnet-component-itf.h"
#include "nnet3/natural-gradient-online.h"
#include <iostream>

namespace kaldi {
namespace nnet3 {

/// @file  nnet-simple-component.h
///   This file contains declarations of components that are "simple", meaning
///   they don't care about the indexes they are operating on, produce one
///   output for one input, and return the kSimpleComponent flag in their
///   Properties(): for example, tanh and affine components.  In
///   nnet-general-component.h there are components that don't fit this pattern.

// This "nnet3" version of the p-norm component only supports the 2-norm.
class PnormComponent: public Component {
 public:
  void Init(int32 input_dim, int32 output_dim);
  explicit PnormComponent(int32 input_dim, int32 output_dim) {
    Init(input_dim, output_dim);
  }
  virtual int32 Properties() const {
    return kSimpleComponent|kBackpropNeedsInput|kBackpropNeedsOutput;
  }
  PnormComponent(): input_dim_(0), output_dim_(0) { }
  virtual std::string Type() const { return "PnormComponent"; }
  virtual void InitFromConfig(ConfigLine *cfl);
  virtual int32 InputDim() const { return input_dim_; }
  virtual int32 OutputDim() const { return output_dim_; }
  virtual void* Propagate(const ComponentPrecomputedIndexes *indexes,
                          const CuMatrixBase<BaseFloat> &in,
                          CuMatrixBase<BaseFloat> *out) const;
  virtual void Backprop(const std::string &debug_info,
                        const ComponentPrecomputedIndexes *indexes,
                        const CuMatrixBase<BaseFloat> &in_value,
                        const CuMatrixBase<BaseFloat> &out_value,
                        const CuMatrixBase<BaseFloat> &out_deriv,
                        void *memo,
                        Component *to_update,
                        CuMatrixBase<BaseFloat> *in_deriv) const;
  virtual Component* Copy() const { return new PnormComponent(input_dim_,
                                                              output_dim_); }

  virtual void Read(std::istream &is, bool binary); // This Read function
  // requires that the Component has the correct type.

  /// Write component to stream
  virtual void Write(std::ostream &os, bool binary) const;

 protected:
  int32 input_dim_;
  int32 output_dim_;
};

// This component randomly zeros dropout_proportion of the input
// and the derivatives are backpropagated through the nonzero inputs.
// Typically this component used during training but not in test time.
// The idea is described under the name Dropout, in the paper
// "Dropout: A Simple Way to Prevent Neural Networks from Overfitting".
class DropoutComponent : public RandomComponent {
 public:
  void Init(int32 dim, BaseFloat dropout_proportion = 0.0,
            bool dropout_per_frame = false);

  DropoutComponent(int32 dim, BaseFloat dropout = 0.0,
                   bool dropout_per_frame = false) {
    Init(dim, dropout, dropout_per_frame);
  }

  DropoutComponent(): dim_(0), dropout_proportion_(0.0),
                      dropout_per_frame_(false) { }

  DropoutComponent(const DropoutComponent &other);

  virtual int32 Properties() const {
    return kBackpropInPlace|kSimpleComponent|kBackpropNeedsInput|
        kBackpropNeedsOutput|kRandomComponent;
  }
  virtual std::string Type() const { return "DropoutComponent"; }

  virtual void InitFromConfig(ConfigLine *cfl);

  virtual int32 InputDim() const { return dim_; }

  virtual int32 OutputDim() const { return dim_; }

  virtual void Read(std::istream &is, bool binary);

  // Write component to stream
  virtual void Write(std::ostream &os, bool binary) const;

  virtual void* Propagate(const ComponentPrecomputedIndexes *indexes,
                         const CuMatrixBase<BaseFloat> &in,
                         CuMatrixBase<BaseFloat> *out) const;
  virtual void Backprop(const std::string &debug_info,
                        const ComponentPrecomputedIndexes *indexes,
                        const CuMatrixBase<BaseFloat> &in_value,
                        const CuMatrixBase<BaseFloat> &out_value,
                        const CuMatrixBase<BaseFloat> &out_deriv,
                        void *memo,
                        Component *to_update,
                        CuMatrixBase<BaseFloat> *in_deriv) const;

  virtual Component* Copy() const;

  virtual std::string Info() const;

  void SetDropoutProportion(BaseFloat dropout_proportion) {
    dropout_proportion_ = dropout_proportion;
  }

  BaseFloat DropoutProportion() const { return dropout_proportion_; }
 private:
  int32 dim_;
  /// dropout-proportion is the proportion that is dropped out,
  /// e.g. if 0.1, we set 10% to zero value.
  BaseFloat dropout_proportion_;
  bool dropout_per_frame_;
};

class ElementwiseProductComponent: public Component {
 public:
  void Init(int32 input_dim, int32 output_dim);
  explicit ElementwiseProductComponent(int32 input_dim, int32 output_dim) {
    Init(input_dim, output_dim);
  }
  virtual int32 Properties() const {
    return kSimpleComponent|kBackpropNeedsInput;
  }
  ElementwiseProductComponent(): input_dim_(0), output_dim_(0) { }
  virtual std::string Type() const { return "ElementwiseProductComponent"; }
  virtual void InitFromConfig(ConfigLine *cfl);
  virtual int32 InputDim() const { return input_dim_; }
  virtual int32 OutputDim() const { return output_dim_; }
  virtual void* Propagate(const ComponentPrecomputedIndexes *indexes,
                          const CuMatrixBase<BaseFloat> &in,
                          CuMatrixBase<BaseFloat> *out) const;
  virtual void Backprop(const std::string &debug_info,
                        const ComponentPrecomputedIndexes *indexes,
                        const CuMatrixBase<BaseFloat> &in_value,
                        const CuMatrixBase<BaseFloat> &out_value,
                        const CuMatrixBase<BaseFloat> &out_deriv,
                        void *memo,
                        Component *to_update,
                        CuMatrixBase<BaseFloat> *in_deriv) const;
  virtual Component* Copy() const { return new ElementwiseProductComponent(input_dim_,
                                                              output_dim_); }

  virtual void Read(std::istream &is, bool binary); // This Read function
  // requires that the Component has the correct type.

  /// Write component to stream
  virtual void Write(std::ostream &os, bool binary) const;

 protected:
  int32 input_dim_;
  int32 output_dim_;
};

/*
   Implements the function:

         y = x * (sqrt(dim(x)) * target-rms) / |x|

    where |x| is the 2-norm of the vector x.  I.e. its output is its input
    scaled such that the root-mean-square values of its elements equals
    target-rms.  (As a special case, if the input is zero, it outputs zero).

    Note: if you specify add-log-stddev=true, it adds an extra element to
     y which equals log(|x| / sqrt(dim(x))).


   Configuration values accepted:
      dim, or input-dim    Input dimension of this component, e.g. 1024.
                           Will be the same as the output dimension if add-log-stddev=false.
      block-dim            Defaults to 'dim' you may specify a nonzero divisor
                           of 'dim'.  In this case the input dimension will
                           be interpreted as blocks of dimension 'block-dim'
                           to which the nonlinearity described above is applied
                           separately.
      add-log-stddev       You can set this to true to add an extra output
                           dimension which will equal |x| / sqrt(dim(x)).
                           If block-dim is specified, this is done per block.
      target-rms           This defaults to 1.0, but if set it to another
                           (nonzero) value, the output will be scaled by this
                           factor.
 */
class NormalizeComponent: public Component {
 public:
  explicit NormalizeComponent(const NormalizeComponent &other);

  virtual int32 Properties() const {
    return kSimpleComponent|kBackpropNeedsInput|kBackpropAdds|
        (add_log_stddev_ ? 0 : kPropagateInPlace|kBackpropInPlace) |
        (block_dim_ != input_dim_ ? kInputContiguous|kOutputContiguous : 0);
  }
  NormalizeComponent() { }
  virtual std::string Type() const { return "NormalizeComponent"; }
  virtual void InitFromConfig(ConfigLine *cfl);
  virtual Component* Copy() const { return new NormalizeComponent(*this); }
  virtual void* Propagate(const ComponentPrecomputedIndexes *indexes,
                          const CuMatrixBase<BaseFloat> &in,
                          CuMatrixBase<BaseFloat> *out) const;
  virtual void Backprop(const std::string &debug_info,
                        const ComponentPrecomputedIndexes *indexes,
                        const CuMatrixBase<BaseFloat> &in_value,
                        const CuMatrixBase<BaseFloat> &, // out_value
                        const CuMatrixBase<BaseFloat> &out_deriv,
                        void *memo,
                        Component *to_update,
                        CuMatrixBase<BaseFloat> *in_deriv) const;

  virtual void Read(std::istream &is, bool binary);
  virtual void Write(std::ostream &os, bool binary) const;
  virtual int32 InputDim() const { return input_dim_; }
  virtual int32 OutputDim() const {
    return (input_dim_ + (add_log_stddev_ ? (input_dim_ / block_dim_) : 0));
  }
  virtual std::string Info() const;
 private:
  NormalizeComponent &operator = (const NormalizeComponent &other); // Disallow.
  enum { kExpSquaredNormFloor = -66 };
  // kSquaredNormFloor is about 0.7e-20.  We need a value that's exactly representable in
  // float and whose inverse square root is also exactly representable
  // in float (hence, an even power of two).
  static const BaseFloat kSquaredNormFloor;
  int32 input_dim_;
  int32 block_dim_;
  BaseFloat target_rms_; // The target rms for outputs, default 1.0.

  bool add_log_stddev_; // If true, log(max(epsi, sqrt(row_in^T row_in / D)))
                        // is an extra dimension of the output.
};


/*
   Implements the sigmoid nonlinearity, i.e. the function y = exp(-x).

   Configuration values accepted:
      dim              Dimension of this component, e.g. 1024

   Configuration values inherited from NonlinearComponent, and their
   local meanings:
      self-repair-lower-threshold e.g. self-repair-lower-threshold=0.05.  This
                    controls the self-repair mechanism, which for sigmoid units
                    consists of identifying units which are oversaturated (i.e.
                    usually close to -1 or +1) and nudging the inputs to be
                    closer to zero.  It gates on the average derivative of the
                    nonlinearity, which for sigmoid is a value between 0 and
                    0.25.  For units where the average function-derivative
                    accumulated during this iteration (job) of training is less
                    than this threshold, we activate self-repair, which consists
                    of adding (-self-repair-scale * (2*the output of the
                    nonlinearity - 1.0)) to the backpropagated derivatives.
                    This just happens to be a convenient-to-compute function
                    that's +1 for large negative inputs, and -1 for large positive
                    inputs, and smooth in between.
                    The default value of this is -1000, which the code internally
                    maps to 0.05 which is suitable for sigmoid units; if you do set it,
                    you can set it to a value like 0.025 or 0.075.
      self-repair-scale  Scale for the self-repair mechanism; see comments above.
                    default=0, but we usually set this to 1.0e-05 (or
                    occasionally 1.0e-04) in the scripts.

 */
class SigmoidComponent: public NonlinearComponent {
 public:
  explicit SigmoidComponent(const SigmoidComponent &other): NonlinearComponent(other) { }
  SigmoidComponent() { }
  virtual std::string Type() const { return "SigmoidComponent"; }
  virtual int32 Properties() const {
    return kSimpleComponent|kBackpropNeedsOutput|kPropagateInPlace|kStoresStats;
  }
  virtual Component* Copy() const { return new SigmoidComponent(*this); }
  virtual void* Propagate(const ComponentPrecomputedIndexes *indexes,
                          const CuMatrixBase<BaseFloat> &in,
                          CuMatrixBase<BaseFloat> *out) const;
  virtual void Backprop(const std::string &debug_info,
                        const ComponentPrecomputedIndexes *indexes,
                        const CuMatrixBase<BaseFloat> &, //in_value
                        const CuMatrixBase<BaseFloat> &out_value,
                        const CuMatrixBase<BaseFloat> &out_deriv,
                        void *memo,
                        Component *to_update,
                        CuMatrixBase<BaseFloat> *in_deriv) const;
  virtual void StoreStats(const CuMatrixBase<BaseFloat> &in_value,
                          const CuMatrixBase<BaseFloat> &out_value,
                          void *memo);
 private:
  // this function is called from Backprop code and only does something if the
  // self-repair-scale config value is set.
  void RepairGradients(const CuMatrixBase<BaseFloat> &out_value,
                       CuMatrixBase<BaseFloat> *in_deriv,
                       SigmoidComponent *to_update) const;

  SigmoidComponent &operator = (const SigmoidComponent &other); // Disallow.
};

/*
   Implements the tanh nonlinearity, i.e. the function y = tanh(x).

   Configuration values accepted:
      dim           Dimension of this component, e.g. 1024

   Configuration values inherited from NonlinearComponent, and their
   local meanings:
      self-repair-lower-threshold e.g. self-repair-lower-threshold=0.2.  This
                    controls the self-repair mechanism, which for tanh units
                    consists of identifying units which are oversaturated (i.e.
                    usually close to -1 or +1) and nudging the inputs to be
                    closer to zero.  It gates on the average derivative of
                    the nonlinearity, which for tanh is a value between 0 and 1.
                    For units where the average function-derivative accumulated
                    during this iteration (job) of training is less than
                    this threshold, we activate self-repair, which consists of
                    adding (-self-repair-scale * the output of the nonlinearity),
                    i.e. (-self-repair-scale * tanh(x)) to the backpropagated
                    derivatives.
                    The default value of this is -1000, which the code internally
                    maps to 0.2 which is suitable for tanh units; if you do set it,
                    you can set it to a value like 0.1 or 0.3.
      self-repair-scale  Scale for the self-repair mechanism; see comments above.
                    default=0, but we usually set this to 1.0e-05 (or
                    occasionally 1.0e-04) in the scripts.
 */
class TanhComponent: public NonlinearComponent {
 public:
  explicit TanhComponent(const TanhComponent &other): NonlinearComponent(other) { }
  TanhComponent() { }
  virtual std::string Type() const { return "TanhComponent"; }
  virtual Component* Copy() const { return new TanhComponent(*this); }
  virtual int32 Properties() const {
    return kSimpleComponent|kBackpropNeedsOutput|kPropagateInPlace|kStoresStats;
  }
  virtual void* Propagate(const ComponentPrecomputedIndexes *indexes,
                         const CuMatrixBase<BaseFloat> &in,
                         CuMatrixBase<BaseFloat> *out) const;
  virtual void Backprop(const std::string &debug_info,
                        const ComponentPrecomputedIndexes *indexes,
                        const CuMatrixBase<BaseFloat> &, //in_value
                        const CuMatrixBase<BaseFloat> &out_value,
                        const CuMatrixBase<BaseFloat> &out_deriv,
                        void *memo,
                        Component *to_update,
                        CuMatrixBase<BaseFloat> *in_deriv) const;
  virtual void StoreStats(const CuMatrixBase<BaseFloat> &in_value,
                          const CuMatrixBase<BaseFloat> &out_value,
                          void *memo);
 private:
  // this function is called from Backprop code and only does something if the
  // self-repair-scale config value is set.
  void RepairGradients(const CuMatrixBase<BaseFloat> &out_value,
                       CuMatrixBase<BaseFloat> *in_deriv,
                       TanhComponent *to_update) const;

  TanhComponent &operator = (const TanhComponent &other); // Disallow.
};


/*
   Implements the Rectified Linear Unit nonlinearity, a.k.a. ReLU.

   Configuration values accepted:
      dim              Dimension of this component, e.g. 1024

   Configuration values inherited from NonlinearComponent, and their
   local meanings:
      self-repair-lower-threshold e.g. self-repair-lower-threshold=0.05.  (Lower
                       threshold for self-repair, if set; in this case acts on
                       the average function-derivative, which is the proportion
                       of the time the output is > 0.  For any unit where the
                       average function-derivative is lower than this threshold,
                       we add 'self-repair-scale' to the backpropagated
                       derivatives in backprop.  There is no default
                       (default=-1000, which is interpreted specially).
      self-repair-upper-threshold e.g. self-repair-upper-threshold=0.95.
                       Like self-repair-lower-threshold, but controls self-repair
                       for units that are active *too* much of the time.  Units
                       whose average function-derivative exceeds this threshold
                       will have the negative of 'self-repair-scale' added to their
                       input derivatives in backprop.  There is no default
                       (default=-1000, which is interpreted specially).
      self-repair-scale  Scale for the self-repair mechanism; see comments for
                       self-repair-lower-threshold and self-repair-upper-threshold
                       for details.  default=0, but we usually set this to 1.0e-05
                       (or occasionally 1.0e-04) in the scripts.
 */
class RectifiedLinearComponent: public NonlinearComponent {
 public:
  explicit RectifiedLinearComponent(const RectifiedLinearComponent &other):
      NonlinearComponent(other) { }
  RectifiedLinearComponent() { }
  virtual std::string Type() const { return "RectifiedLinearComponent"; }
  virtual Component* Copy() const { return new RectifiedLinearComponent(*this); }
  virtual int32 Properties() const {
<<<<<<< HEAD
    return kSimpleComponent|kLinearInInput|kBackpropNeedsOutput|kPropagateInPlace|
        kStoresStats|(block_dim_ != dim_ ? kInputContiguous : 0);

=======
    return kSimpleComponent|kBackpropNeedsOutput|kPropagateInPlace|kStoresStats;
>>>>>>> db286503
  }
  virtual void* Propagate(const ComponentPrecomputedIndexes *indexes,
                         const CuMatrixBase<BaseFloat> &in,
                         CuMatrixBase<BaseFloat> *out) const;
  virtual void Backprop(const std::string &debug_info,
                        const ComponentPrecomputedIndexes *indexes,
                        const CuMatrixBase<BaseFloat> &, //in_value
                        const CuMatrixBase<BaseFloat> &out_value,
                        const CuMatrixBase<BaseFloat> &out_deriv,
                        void *memo,
                        Component *to_update,
                        CuMatrixBase<BaseFloat> *in_deriv) const;
  virtual void StoreStats(const CuMatrixBase<BaseFloat> &in_value,
                          const CuMatrixBase<BaseFloat> &out_value,
                          void *memo);
 private:
  // this function is called from Backprop code and only does something if the
  // self-repair-scale config value is set.
  void RepairGradients(CuMatrixBase<BaseFloat> *in_deriv,
                       RectifiedLinearComponent *to_update) const;

  RectifiedLinearComponent &operator = (const RectifiedLinearComponent &other); // Disallow.
};


class FixedAffineComponent;
class FixedScaleComponent;
class PerElementScaleComponent;
class PerElementOffsetComponent;

// Affine means a linear function plus an offset.
// Note: although this class can be instantiated, it also
// functions as a base-class for more specialized versions of
// AffineComponent.
class AffineComponent: public UpdatableComponent {
 public:
  virtual int32 InputDim() const { return linear_params_.NumCols(); }
  virtual int32 OutputDim() const { return linear_params_.NumRows(); }

  virtual std::string Info() const;
  virtual void InitFromConfig(ConfigLine *cfl);

  AffineComponent() { } // use Init to really initialize.
  virtual std::string Type() const { return "AffineComponent"; }
  virtual int32 Properties() const {
    return kSimpleComponent|kUpdatableComponent|
        kBackpropNeedsInput|kBackpropAdds;
  }


  virtual void* Propagate(const ComponentPrecomputedIndexes *indexes,
                         const CuMatrixBase<BaseFloat> &in,
                         CuMatrixBase<BaseFloat> *out) const;
  virtual void Backprop(const std::string &debug_info,
                        const ComponentPrecomputedIndexes *indexes,
                        const CuMatrixBase<BaseFloat> &in_value,
                        const CuMatrixBase<BaseFloat> &, // out_value
                        const CuMatrixBase<BaseFloat> &out_deriv,
                        void *memo,
                        Component *to_update,
                        CuMatrixBase<BaseFloat> *in_deriv) const;

  virtual void Read(std::istream &is, bool binary);
  virtual void Write(std::ostream &os, bool binary) const;

  virtual Component* Copy() const;


  // Some functions from base-class UpdatableComponent.
  virtual void Scale(BaseFloat scale);
  virtual void Add(BaseFloat alpha, const Component &other);
  virtual void PerturbParams(BaseFloat stddev);
  virtual BaseFloat DotProduct(const UpdatableComponent &other) const;
  virtual int32 NumParameters() const;
  virtual void Vectorize(VectorBase<BaseFloat> *params) const;
  virtual void UnVectorize(const VectorBase<BaseFloat> &params);

  // Some functions that are specific to this class.

  virtual void SetParams(const CuVectorBase<BaseFloat> &bias,
                         const CuMatrixBase<BaseFloat> &linear);
  const CuVector<BaseFloat> &BiasParams() const { return bias_params_; }
  const CuMatrix<BaseFloat> &LinearParams() const { return linear_params_; }
  explicit AffineComponent(const AffineComponent &other);
  // The next constructor is used in converting from nnet1.
  AffineComponent(const CuMatrixBase<BaseFloat> &linear_params,
                  const CuVectorBase<BaseFloat> &bias_params,
                  BaseFloat learning_rate);
  // This function resizes the dimensions of the component, setting the
  // parameters to zero, while leaving any other configuration values the same.
  virtual void Resize(int32 input_dim, int32 output_dim);

  void Init(int32 input_dim, int32 output_dim,
            BaseFloat param_stddev, BaseFloat bias_stddev);
 protected:
  void Init(std::string matrix_filename);

  friend class NaturalGradientAffineComponent;
  // This function Update() is for extensibility; child classes may override
  // this, e.g. for natural gradient update.
  virtual void Update(
      const std::string &debug_info,
      const CuMatrixBase<BaseFloat> &in_value,
      const CuMatrixBase<BaseFloat> &out_deriv) {
    UpdateSimple(in_value, out_deriv);
  }
  // UpdateSimple is used when *this is a gradient.  Child classes may override
  // this if needed, but typically won't need to.
  virtual void UpdateSimple(
      const CuMatrixBase<BaseFloat> &in_value,
      const CuMatrixBase<BaseFloat> &out_deriv);

  const AffineComponent &operator = (const AffineComponent &other); // Disallow.
  CuMatrix<BaseFloat> linear_params_;
  CuVector<BaseFloat> bias_params_;
};

class RepeatedAffineComponent;

/// This class implements an affine transform using a block diagonal matrix
/// e.g., one whose weight matrix is all zeros except for blocks on the
/// diagonal. All these blocks have the same dimensions.
///  input-dim: num cols of block diagonal matrix.
///  output-dim: num rows of block diagonal matrix.
/// num-blocks: number of blocks in diagonal of the matrix.
/// num-blocks must divide both input-dim and output-dim
class BlockAffineComponent : public UpdatableComponent {
 public:
  virtual int32 InputDim() const { return linear_params_.NumCols() * num_blocks_; }
  virtual int32 OutputDim() const { return linear_params_.NumRows(); }

  virtual std::string Info() const;
  virtual void InitFromConfig(ConfigLine *cfl);

  BlockAffineComponent() { }
  virtual std::string Type() const { return "BlockAffineComponent"; }
  virtual int32 Properties() const {
    return kSimpleComponent|kUpdatableComponent|
      kBackpropNeedsInput|kBackpropAdds;
  }

  virtual void* Propagate(const ComponentPrecomputedIndexes *indexes,
                         const CuMatrixBase<BaseFloat> &in,
                         CuMatrixBase<BaseFloat> *out) const;

  virtual void Backprop(const std::string &debug_info,
                        const ComponentPrecomputedIndexes *indexes,
                        const CuMatrixBase<BaseFloat> &in_value,
                        const CuMatrixBase<BaseFloat> &, // out_value
                        const CuMatrixBase<BaseFloat> &out_deriv,
                        void *memo,
                        Component *to_update,
                        CuMatrixBase<BaseFloat> *in_deriv) const;

  virtual void Read(std::istream &is, bool binary);
  virtual void Write(std::ostream &os, bool binary) const;

  virtual Component* Copy() const;

  // Functions from base-class UpdatableComponent.
  virtual void Scale(BaseFloat scale);
  virtual void Add(BaseFloat alpha, const Component &other);
  virtual void PerturbParams(BaseFloat stddev);
  virtual BaseFloat DotProduct(const UpdatableComponent &other) const;
  virtual int32 NumParameters() const;
  virtual void Vectorize(VectorBase<BaseFloat> *params) const;
  virtual void UnVectorize(const VectorBase<BaseFloat> &params);

  explicit BlockAffineComponent(const BlockAffineComponent &other);
  explicit BlockAffineComponent(const RepeatedAffineComponent &rac);
 protected:
  // The matrix linear_params_ has a block structure, with num_blocks_ blocks of
  // equal size.  The blocks are stored in linear_params_ as
  // [ M
  //   N
  //   O ] but we actually treat it as the matrix:
  // [ M 0 0
  //   0 N 0
  //   0 0 O ]
  CuMatrix<BaseFloat> linear_params_;
  CuVector<BaseFloat> bias_params_;
  int32 num_blocks_;
 private:
  // BlockAffine-specific functions.
  void Init(int32 input_dim, int32 output_dim, int32 num_blocks,
            BaseFloat param_stddev, BaseFloat bias_mean,
            BaseFloat bias_stddev);

  const BlockAffineComponent &operator = (const BlockAffineComponent &other); // Disallow.
};

class RepeatedAffineComponent: public UpdatableComponent {
 public:

  virtual int32 InputDim() const { return linear_params_.NumCols() * num_repeats_; }
  virtual int32 OutputDim() const { return linear_params_.NumRows() * num_repeats_; }

  virtual std::string Info() const;
  virtual void InitFromConfig(ConfigLine *cfl);

  RepeatedAffineComponent() { } // use Init to really initialize.
  virtual std::string Type() const { return "RepeatedAffineComponent"; }
  virtual int32 Properties() const {
    return kSimpleComponent|kUpdatableComponent|kBackpropNeedsInput|
        kBackpropAdds|kInputContiguous|kOutputContiguous;
  }
  virtual void* Propagate(const ComponentPrecomputedIndexes *indexes,
                         const CuMatrixBase<BaseFloat> &in,
                         CuMatrixBase<BaseFloat> *out) const;
  virtual void Backprop(const std::string &debug_info,
                        const ComponentPrecomputedIndexes *indexes,
                        const CuMatrixBase<BaseFloat> &in_value,
                        const CuMatrixBase<BaseFloat> &, // out_value
                        const CuMatrixBase<BaseFloat> &out_deriv,
                        void *memo,
                        Component *to_update,
                        CuMatrixBase<BaseFloat> *in_deriv) const;

  virtual void Read(std::istream &is, bool binary);
  virtual void Write(std::ostream &os, bool binary) const;

  virtual Component* Copy() const;

  // Some functions from base-class UpdatableComponent.
  virtual void Scale(BaseFloat scale);
  virtual void Add(BaseFloat alpha, const Component &other);
  virtual void PerturbParams(BaseFloat stddev);
  virtual BaseFloat DotProduct(const UpdatableComponent &other) const;
  virtual int32 NumParameters() const;
  virtual void Vectorize(VectorBase<BaseFloat> *params) const;
  virtual void UnVectorize(const VectorBase<BaseFloat> &params);

  // Some functions that are specific to this class.
  const CuVector<BaseFloat> &BiasParams() const { return bias_params_; }
  const CuMatrix<BaseFloat> &LinearParams() const { return linear_params_; }
  explicit RepeatedAffineComponent(const RepeatedAffineComponent &other);

  friend BlockAffineComponent::BlockAffineComponent(const RepeatedAffineComponent &rac);
 protected:
  void Init(int32 input_dim, int32 output_dim, int32 num_repeats,
            BaseFloat param_stddev, BaseFloat bias_mean,
            BaseFloat bias_stddev);

  // This function Update(), called from backprop, is broken out for
  // extensibility to natural gradient update.
  virtual void Update(
      const CuMatrixBase<BaseFloat> &in_value,
      const CuMatrixBase<BaseFloat> &out_deriv);

  // This function does nothing here but is redefined in child-class
  // NaturalGradientRepeatedAffineComponent.  This help avoid repeated code.
  virtual void SetNaturalGradientConfigs() { }

  const RepeatedAffineComponent &operator = (const RepeatedAffineComponent &other); // Disallow.
  CuMatrix<BaseFloat> linear_params_;
  CuVector<BaseFloat> bias_params_;
  int32 num_repeats_;
};

class NaturalGradientRepeatedAffineComponent: public RepeatedAffineComponent {
 public:
  // Use Init() to really initialize.
  NaturalGradientRepeatedAffineComponent() { }

  // Most of the public functions are inherited from RepeatedAffineComponent.
  virtual std::string Type() const {
    return "NaturalGradientRepeatedAffineComponent";
  }

  virtual Component* Copy() const;

  // Copy constructor
  explicit NaturalGradientRepeatedAffineComponent(
      const NaturalGradientRepeatedAffineComponent &other);
 private:
  virtual void Update(
      const CuMatrixBase<BaseFloat> &in_value,
      const CuMatrixBase<BaseFloat> &out_deriv);

  const NaturalGradientRepeatedAffineComponent &operator=(
      const NaturalGradientRepeatedAffineComponent &other); // Disallow.

  // Applies the default configuration to preconditioner_in_.
  virtual void SetNaturalGradientConfigs();

  // For efficiency reasons we only apply the natural gradient to the input
  // side, i.e. not to the space of output derivatives-- we believe the input
  // side is the more important side.  We don't make the natural-gradient
  // configurable; we just give it a reasonable configuration.
  // Instead of using the individual data-points, for efficiency reasons we use
  // the distribution of per-minibatch summed derivatives over each dimension of
  // the output space, as the source for the Fisher matrix.
  OnlineNaturalGradient preconditioner_in_;
};

class SoftmaxComponent: public NonlinearComponent {
 public:
  explicit SoftmaxComponent(const SoftmaxComponent &other):
      NonlinearComponent(other) { }
  SoftmaxComponent() { }
  virtual std::string Type() const { return "SoftmaxComponent"; }
  virtual int32 Properties() const {
    return kSimpleComponent|kPropagateInPlace|kBackpropInPlace|
        kBackpropNeedsOutput|kStoresStats;
  }
  virtual void* Propagate(const ComponentPrecomputedIndexes *indexes,
                         const CuMatrixBase<BaseFloat> &in,
                         CuMatrixBase<BaseFloat> *out) const;
  virtual void Backprop(const std::string &debug_info,
                        const ComponentPrecomputedIndexes *indexes,
                        const CuMatrixBase<BaseFloat> &in_value,
                        const CuMatrixBase<BaseFloat> &out_value,
                        const CuMatrixBase<BaseFloat> &out_deriv,
                        void *memo,
                        Component *to_update,
                        CuMatrixBase<BaseFloat> *in_deriv) const;
  virtual void StoreStats(const CuMatrixBase<BaseFloat> &in_value,
                          const CuMatrixBase<BaseFloat> &out_value,
                          void *memo);
  virtual Component* Copy() const { return new SoftmaxComponent(*this); }
 private:
  SoftmaxComponent &operator = (const SoftmaxComponent &other); // Disallow.
};


/*
   Implements the log of a softmax nonlinearity, so it's the same
   as shifting each input vector by a constant offset so that, when
   exponentiated, it would sum to one.

   We usually use this in place of softmax because the log-scale
   output will not saturate.

   Configuration values accepted:
      dim            e.g. dim=8061.   Usually this is the last component
                     in a network, so 'dim' is the number of classes.
 */
class LogSoftmaxComponent: public NonlinearComponent {
 public:
  explicit LogSoftmaxComponent(const LogSoftmaxComponent &other):
      NonlinearComponent(other) { }
  LogSoftmaxComponent() { }
  virtual std::string Type() const { return "LogSoftmaxComponent"; }
  virtual int32 Properties() const {
    return kSimpleComponent|kBackpropNeedsOutput|kStoresStats;
  }
  virtual void* Propagate(const ComponentPrecomputedIndexes *indexes,
                         const CuMatrixBase<BaseFloat> &in,
                         CuMatrixBase<BaseFloat> *out) const;
  virtual void Backprop(const std::string &debug_info,
                        const ComponentPrecomputedIndexes *indexes,
                        const CuMatrixBase<BaseFloat> &in_value,
                        const CuMatrixBase<BaseFloat> &out_value,
                        const CuMatrixBase<BaseFloat> &out_deriv,
                        void *memo,
                        Component *to_update,
                        CuMatrixBase<BaseFloat> *in_deriv) const;

  virtual Component* Copy() const { return new LogSoftmaxComponent(*this); }
 private:
  LogSoftmaxComponent &operator = (const LogSoftmaxComponent &other); // Disallow.
};

/*
  Keywords: natural gradient descent, NG-SGD, naturalgradient.  For
  the top-level of the natural gradient code look here, and also in
  nnet-precondition-online.h.
  NaturalGradientAffineComponent is
  a version of AffineComponent that has a non-(multiple of unit) learning-rate
  matrix.  See nnet-precondition-online.h for a description of the technique.
  It is described, under the name Online NG-SGD, in the paper "Parallel
  training of DNNs with Natural Gradient and Parameter Averaging" (ICLR
  workshop, 2015) by Daniel Povey, Xiaohui Zhang and Sanjeev Khudanpur.

  Configuration values accepted by this component:

  Values inherited from UpdatableComponent (see its declaration in
  nnet-component-itf for details):
     learning-rate
     learning-rate-factor
     max-change

  Values used in initializing the component's parameters:
     input-dim             e.g. input-dim=1024.  The input dimension.
     output-dim            e.g. output-dim=1024.  The output dimension.
     param-stddev          e.g. param-stddev=0.025.  The standard deviation
                           used to randomly initialize the linear parameters
                           (as Gaussian random values * param-stddev).
                           Defaults to 1/sqrt(input-dim), which is Glorot
                           initialization.
     bias-stddev           e.g. bias-stddev=0.0.  The standard deviation
                           used to randomly initialize the bias parameters.
                           Defaults to 1.0 but we usually set it to 0.0
                           in the config.
     bias-mean             e.g. bias-mean=1.0.  Allows you to ininialize the
                           bias parameters with an offset.  Default is 0.0
                           which is normally suitable

     matrix                e.g. matrix=foo/bar/init.mat  May be used as an
                           alternative to (input-dim, output-dim, param-stddev,
                           bias-stddev, bias-mean) to initialize the parameters.
                           Dimension is output-dim by (input-dim + 1), last
                           column is interpreted as the bias.

   Options to the natural gradient (you won't normally have to set these,
   the defaults are suitable):

      num-samples-history   Number of frames used as the time-constant to
                            determine how 'up-to-date' the Fisher-matrix
                            estimates are.  Smaller -> more up-to-date, but more
                            noisy.  default=2000.
      alpha                 Constant that determines how much we smooth the
                            Fisher-matrix estimates with the unit matrix.
                            Larger means more smoothing. default=4.0
      rank-in               Rank used in low-rank-plus-unit estimate of Fisher
                            matrix in the input space.  default=20.
      rank-out              Rank used in low-rank-plus-unit estimate of Fisher
                            matrix in the output-derivative space.  default=80.
      update-period         Determines after with what frequency (in
                            minibatches) we update the Fisher-matrix estimates;
                            making this > 1 saves a little time in training.
                            default=4.
*/
class NaturalGradientAffineComponent: public AffineComponent {
 public:
  virtual std::string Type() const { return "NaturalGradientAffineComponent"; }
  virtual void Read(std::istream &is, bool binary);
  virtual void Write(std::ostream &os, bool binary) const;
  // this constructor does not really initialize, use InitFromConfig() or Read().
  NaturalGradientAffineComponent() { }
  void InitFromConfig(ConfigLine *cfl);
  virtual std::string Info() const;
  virtual Component* Copy() const;
  virtual void Scale(BaseFloat scale);
  virtual void Add(BaseFloat alpha, const Component &other);
  virtual void FreezeNaturalGradient(bool freeze);
  // copy constructor
  explicit NaturalGradientAffineComponent(
      const NaturalGradientAffineComponent &other);
  NaturalGradientAffineComponent(
      const CuMatrixBase<BaseFloat> &linear_params,
      const CuVectorBase<BaseFloat> &bias_params);
 private:
  // disallow assignment operator.
  NaturalGradientAffineComponent &operator= (
      const NaturalGradientAffineComponent&);

  // Configs for preconditioner.  The input side tends to be better conditioned ->
  // smaller rank needed, so make them separately configurable.
  int32 rank_in_;
  int32 rank_out_;
  int32 update_period_;
  BaseFloat num_samples_history_;
  BaseFloat alpha_;

  OnlineNaturalGradient preconditioner_in_;

  OnlineNaturalGradient preconditioner_out_;

  // Sets the configs rank, alpha and eta in the preconditioner objects,
  // from the class variables.
  void SetNaturalGradientConfigs();

  virtual void Update(
      const std::string &debug_info,
      const CuMatrixBase<BaseFloat> &in_value,
      const CuMatrixBase<BaseFloat> &out_deriv);
};

/*
  LinearComponent represents a linear (matrix) transformation of its input, with
  a matrix as its trainable parameters.  It's the same as
  NaturalGradientAffineComponent, but without the bias term.

  Configuration values accepted by this component:

  Values inherited from UpdatableComponent (see its declaration in
  nnet-component-itf for details):
     learning-rate
     learning-rate-factor
     max-change

  Values used in initializing the component's parameters:
     input-dim             e.g. input-dim=1024.  The input dimension.
     output-dim            e.g. output-dim=1024.  The output dimension.
     param-stddev          e.g. param-stddev=0.025.  The standard deviation
                           used to randomly initialize the linear parameters
                           (as Gaussian random values * param-stddev).
                           Defaults to 1/sqrt(input-dim), which is Glorot
                           initialization.
     matrix                e.g. matrix=foo/bar/init.mat  May be used as an
                           alternative to (input-dim, output-dim, param-stddev,
                           bias-stddev, bias-mean) to initialize the parameters.
                           Dimension is output-dim by (input-dim + 1), last
                           column is interpreted as the bias.

   Options to the natural gradient (you won't normally have to set these,
   the defaults are suitable):

      use-natural-gradient=true   Set this to false to disable the natural-gradient
                            update entirely (it will do regular SGD).
      num-samples-history   Number of frames used as the time-constant to
                            determine how 'up-to-date' the Fisher-matrix
                            estimates are.  Smaller -> more up-to-date, but more
                            noisy.  default=2000.
      alpha                 Constant that determines how much we smooth the
                            Fisher-matrix estimates with the unit matrix.
                            Larger means more smoothing. default=4.0
      rank-in               Rank used in low-rank-plus-unit estimate of Fisher
                            matrix in the input space.  default=20.
      rank-out              Rank used in low-rank-plus-unit estimate of Fisher
                            matrix in the output-derivative space.  default=80.
      update-period         Determines after with what frequency (in
                            minibatches) we update the Fisher-matrix estimates;
                            making this > 1 saves a little time in training.
                            default=4.
*/
class LinearComponent: public UpdatableComponent {
 public:
  virtual int32 InputDim() const { return params_.NumCols(); }
  virtual int32 OutputDim() const { return params_.NumRows(); }

  virtual std::string Type() const { return "LinearComponent"; }
  virtual int32 Properties() const {
    return kSimpleComponent|kUpdatableComponent|kBackpropNeedsInput|
        kPropagateAdds|kBackpropAdds;
  }

  virtual void* Propagate(const ComponentPrecomputedIndexes *indexes,
                         const CuMatrixBase<BaseFloat> &in,
                         CuMatrixBase<BaseFloat> *out) const;
  virtual void Backprop(const std::string &debug_info,
                        const ComponentPrecomputedIndexes *indexes,
                        const CuMatrixBase<BaseFloat> &in_value,
                        const CuMatrixBase<BaseFloat> &, // out_value
                        const CuMatrixBase<BaseFloat> &out_deriv,
                        void *memo,
                        Component *to_update,
                        CuMatrixBase<BaseFloat> *in_deriv) const;
  virtual void Read(std::istream &is, bool binary);
  virtual void Write(std::ostream &os, bool binary) const;
  // this constructor does not really initialize, use InitFromConfig() or Read().
  LinearComponent() { }
  void InitFromConfig(ConfigLine *cfl);
  virtual std::string Info() const;
  virtual Component* Copy() const;
  virtual void Scale(BaseFloat scale);
  virtual void Add(BaseFloat alpha, const Component &other);
  virtual void PerturbParams(BaseFloat stddev);
  virtual BaseFloat DotProduct(const UpdatableComponent &other) const;
  virtual int32 NumParameters() const;
  virtual void Vectorize(VectorBase<BaseFloat> *params) const;
  virtual void UnVectorize(const VectorBase<BaseFloat> &params);
  virtual void FreezeNaturalGradient(bool freeze);
  // copy constructor
  explicit LinearComponent(const LinearComponent &other);

  explicit LinearComponent(const CuMatrix<BaseFloat> &params);
 private:

  // disallow assignment operator.
  LinearComponent &operator= (
      const LinearComponent&);


  CuMatrix<BaseFloat> params_;
  // If true (and if no this->is_gradient_), use natural gradient updates.
  bool use_natural_gradient_;
  OnlineNaturalGradient preconditioner_in_;
  OnlineNaturalGradient preconditioner_out_;
};


/// FixedAffineComponent is an affine transform that is supplied
/// at network initialization time and is not trainable.
class FixedAffineComponent: public Component {
 public:
  FixedAffineComponent() { }
  virtual std::string Type() const { return "FixedAffineComponent"; }
  virtual std::string Info() const;

  // Copy constructor from AffineComponent-- can be used when we're done
  // training a particular part of the model and want to efficiently disable
  // further training.
  FixedAffineComponent(const AffineComponent &c);

  /// matrix should be of size input-dim+1 to output-dim, last col is offset
  void Init(const CuMatrixBase<BaseFloat> &matrix);

  // The ConfigLine cfl contains just the option matrix=<string>,
  // where the string is the filename of a Kaldi-format matrix to read.
  virtual void InitFromConfig(ConfigLine *cfl);

  virtual int32 Properties() const { return kSimpleComponent|kBackpropAdds; }
  virtual int32 InputDim() const { return linear_params_.NumCols(); }
  virtual int32 OutputDim() const { return linear_params_.NumRows(); }

  virtual void* Propagate(const ComponentPrecomputedIndexes *indexes,
                         const CuMatrixBase<BaseFloat> &in,
                         CuMatrixBase<BaseFloat> *out) const;
  virtual void Backprop(const std::string &debug_info,
                        const ComponentPrecomputedIndexes *indexes,
                        const CuMatrixBase<BaseFloat> &in_value,
                        const CuMatrixBase<BaseFloat> &, // out_value
                        const CuMatrixBase<BaseFloat> &out_deriv,
                        void *memo,
                        Component *to_update,
                        CuMatrixBase<BaseFloat> *in_deriv) const;


  virtual Component* Copy() const;
  virtual void Read(std::istream &is, bool binary);
  virtual void Write(std::ostream &os, bool binary) const;

  const CuMatrix<BaseFloat> &LinearParams() const { return linear_params_; }
  const CuVector<BaseFloat> &BiasParams() const { return bias_params_; }
 protected:
  friend class AffineComponent;
  CuMatrix<BaseFloat> linear_params_;
  CuVector<BaseFloat> bias_params_;

  KALDI_DISALLOW_COPY_AND_ASSIGN(FixedAffineComponent);
};

/// SumGroupComponent is used to sum up groups of posteriors.
/// It's used to introduce a kind of Gaussian-mixture-model-like
/// idea into neural nets.  This is basically a degenerate case of
/// MixtureProbComponent; we had to implement it separately to
/// be efficient for CUDA (we can use this one regardless whether
/// we have CUDA or not; it's the normal case we want anyway).
///
/// There are two forms of initialization in a config file: one
/// where the number of elements are specified for each group
/// individually as a vector, and one where only the total input
/// dimension and the output dimension (number of groups) is specified.
/// The second is used when all groups have the same size.
class SumGroupComponent: public Component {
public:
  virtual int32 InputDim() const { return input_dim_; }
  virtual int32 OutputDim() const { return output_dim_; }
  void Init(const std::vector<int32> &sizes); // the vector is of the input dim
                                              // (>= 1) for each output dim.
  void Init(int32 input_dim, int32 output_dim);
  void GetSizes(std::vector<int32> *sizes) const; // Get a vector saying, for
                                                  // each output-dim, how many
                                                  // inputs were summed over.
  virtual void InitFromConfig(ConfigLine *cfl);
  SumGroupComponent() { }
  virtual std::string Type() const { return "SumGroupComponent"; }
  virtual int32 Properties() const { return kSimpleComponent; }
  virtual void* Propagate(const ComponentPrecomputedIndexes *indexes,
                         const CuMatrixBase<BaseFloat> &in,
                         CuMatrixBase<BaseFloat> *out) const;
  virtual void Backprop(const std::string &debug_info,
                        const ComponentPrecomputedIndexes *indexes,
                        const CuMatrixBase<BaseFloat> &in_value,
                        const CuMatrixBase<BaseFloat> &, // out_value
                        const CuMatrixBase<BaseFloat> &out_deriv,
                        void *memo,
                        Component *to_update,
                        CuMatrixBase<BaseFloat> *in_deriv) const;
  virtual Component* Copy() const;
  virtual void Read(std::istream &is, bool binary);
  virtual void Write(std::ostream &os, bool binary) const;

private:
  KALDI_DISALLOW_COPY_AND_ASSIGN(SumGroupComponent);
  // Note: Int32Pair is just struct{ int32 first; int32 second }; it's defined
  // in cu-matrixdim.h as extern "C" which is needed for the CUDA interface.
  CuArray<Int32Pair> indexes_; // for each output index, the (start, end) input
                               // index.
  CuArray<int32> reverse_indexes_; // for each input index, the output index.
  int32 input_dim_;
  int32 output_dim_;
};


/// FixedScaleComponent applies a fixed per-element scale; it's similar
/// to the Rescale component in the nnet1 setup (and only needed for nnet1
/// model conversion).
class FixedScaleComponent: public Component {
 public:
  FixedScaleComponent() { }
  virtual std::string Type() const { return "FixedScaleComponent"; }
  virtual std::string Info() const;
  virtual int32 Properties() const {
    return kSimpleComponent|kPropagateInPlace|kBackpropInPlace;
  }

  void Init(const CuVectorBase<BaseFloat> &scales);

  // The ConfigLine cfl contains only the option scales=<string>,
  // where the string is the filename of a Kaldi-format matrix to read.
  virtual void InitFromConfig(ConfigLine *cfl);

  virtual int32 InputDim() const { return scales_.Dim(); }
  virtual int32 OutputDim() const { return scales_.Dim(); }

  virtual void* Propagate(const ComponentPrecomputedIndexes *indexes,
                         const CuMatrixBase<BaseFloat> &in,
                         CuMatrixBase<BaseFloat> *out) const;
  virtual void Backprop(const std::string &debug_info,
                        const ComponentPrecomputedIndexes *indexes,
                        const CuMatrixBase<BaseFloat> &, // in_value
                        const CuMatrixBase<BaseFloat> &, // out_value
                        const CuMatrixBase<BaseFloat> &out_deriv,
                        void *memo,
                        Component *, // to_update
                        CuMatrixBase<BaseFloat> *in_deriv) const;
  virtual Component* Copy() const;
  virtual void Read(std::istream &is, bool binary);
  virtual void Write(std::ostream &os, bool binary) const;

  const CuVector<BaseFloat> &Scales() const { return scales_; }
 protected:
  CuVector<BaseFloat> scales_;
  KALDI_DISALLOW_COPY_AND_ASSIGN(FixedScaleComponent);
};


/// FixedBiasComponent applies a fixed per-element bias; it's similar
/// to the AddShift component in the nnet1 setup (and only needed for nnet1
/// model conversion.
class FixedBiasComponent: public Component {
 public:
  FixedBiasComponent() { }
  virtual std::string Type() const { return "FixedBiasComponent"; }
  virtual std::string Info() const;

  virtual int32 Properties() const {
    return kSimpleComponent|kPropagateInPlace|kBackpropInPlace;
  }

  void Init(const CuVectorBase<BaseFloat> &scales);

  // The ConfigLine cfl contains only the option bias=<string>,
  // where the string is the filename of a Kaldi-format matrix to read.
  virtual void InitFromConfig(ConfigLine *cfl);
  virtual int32 InputDim() const { return bias_.Dim(); }
  virtual int32 OutputDim() const { return bias_.Dim(); }
  using Component::Propagate; // to avoid name hiding
  virtual void* Propagate(const ComponentPrecomputedIndexes *indexes,
                         const CuMatrixBase<BaseFloat> &in,
                         CuMatrixBase<BaseFloat> *out) const;
  virtual void Backprop(const std::string &debug_info,
                        const ComponentPrecomputedIndexes *indexes,
                        const CuMatrixBase<BaseFloat> &, // in_value,
                        const CuMatrixBase<BaseFloat> &, // out_value
                        const CuMatrixBase<BaseFloat> &out_deriv,
                        void *memo,
                        Component *, // to_update
                        CuMatrixBase<BaseFloat> *in_deriv) const;
  virtual Component* Copy() const;
  virtual void Read(std::istream &is, bool binary);
  virtual void Write(std::ostream &os, bool binary) const;

 protected:
  CuVector<BaseFloat> bias_;
  KALDI_DISALLOW_COPY_AND_ASSIGN(FixedBiasComponent);
};

/** NoOpComponent just duplicates its input.  We don't anticipate this being used
    very often, but it may sometimes make your life easier
    The only config parameter it accepts is 'dim', e.g. 'dim=400'.
*/
class NoOpComponent: public NonlinearComponent {
 public:
  explicit NoOpComponent(const NoOpComponent &other): NonlinearComponent(other) { }
  NoOpComponent() { }
  virtual std::string Type() const { return "NoOpComponent"; }
  virtual int32 Properties() const {
    return kSimpleComponent|kPropagateInPlace;
  }
  virtual Component* Copy() const { return new NoOpComponent(*this); }
  virtual void* Propagate(const ComponentPrecomputedIndexes *indexes,
                          const CuMatrixBase<BaseFloat> &in,
                          CuMatrixBase<BaseFloat> *out) const;
  virtual void Backprop(const std::string &debug_info,
                        const ComponentPrecomputedIndexes *indexes,
                        const CuMatrixBase<BaseFloat> &, //in_value
                        const CuMatrixBase<BaseFloat> &, // out_value,
                        const CuMatrixBase<BaseFloat> &out_deriv,
                        void *memo,
                        Component *to_update,
                        CuMatrixBase<BaseFloat> *in_deriv) const;
 private:
  NoOpComponent &operator = (const NoOpComponent &other); // Disallow.
};

/**  SumBlockComponent sums over blocks of its input: for instance, if
     you create one with the config "input-dim=400 output-dim=100",
     its output will be the sum over the 4 100-dimensional blocks of
     the input.

     The "scale" config parameter may be used if you want to do averaging
     instead of summing, e.g. "input-dim=400 output-dim=100 scale=0.25"
     will accomplish averaging.

     Accepted values on its config-file line are:
        input-dim  The input dimension.  Required.
        output-dim  The block dimension.  Required.  Must divide input-dim.
        scale      A scaling factor on the output.  Defaults to 1.0.
 */
class SumBlockComponent: public Component {
 public:
  explicit SumBlockComponent(const SumBlockComponent &other);
  SumBlockComponent() { }
  virtual std::string Type() const { return "SumBlockComponent"; }
  virtual int32 Properties() const {
    return kSimpleComponent|kPropagateAdds|kBackpropAdds;
  }
  virtual void InitFromConfig(ConfigLine *cfl);
  virtual int32 InputDim() const { return input_dim_; }
  virtual int32 OutputDim() const { return output_dim_; }
  virtual void Read(std::istream &is, bool binary);
  virtual void Write(std::ostream &os, bool binary) const;
  virtual std::string Info() const;
  virtual Component* Copy() const { return new SumBlockComponent(*this); }
  virtual void* Propagate(const ComponentPrecomputedIndexes *indexes,
                          const CuMatrixBase<BaseFloat> &in,
                          CuMatrixBase<BaseFloat> *out) const;
  virtual void Backprop(const std::string &debug_info,
                        const ComponentPrecomputedIndexes *indexes,
                        const CuMatrixBase<BaseFloat> &, //in_value
                        const CuMatrixBase<BaseFloat> &, // out_value,
                        const CuMatrixBase<BaseFloat> &out_deriv,
                        void *memo,
                        Component *to_update,
                        CuMatrixBase<BaseFloat> *in_deriv) const;
 private:
  int32 input_dim_;
  int32 output_dim_;
  BaseFloat scale_;
  SumBlockComponent &operator = (const SumBlockComponent &other); // Disallow.
};


// ClipGradientComponent just duplicates its input, but clips gradients
// during backpropagation if they cross a predetermined threshold.
// This component will be used to prevent gradient explosion problem in
// recurrent neural networks
class ClipGradientComponent: public Component {
 public:
  ClipGradientComponent(int32 dim, BaseFloat clipping_threshold,
                        bool norm_based_clipping,
                        BaseFloat self_repair_clipped_proportion_threshold,
                        BaseFloat self_repair_target,
                        BaseFloat self_repair_scale,
                        int32 num_clipped,
                        int32 count,
                        int32 num_self_repaired,
                        int32 num_backpropped) {
    Init(dim, clipping_threshold, norm_based_clipping,
         self_repair_clipped_proportion_threshold,
         self_repair_target,
         self_repair_scale,
         num_clipped, count,
         num_self_repaired, num_backpropped);}

  ClipGradientComponent(): dim_(0), clipping_threshold_(-1),
    norm_based_clipping_(false),
    self_repair_clipped_proportion_threshold_(1.0),
    self_repair_target_(0.0),
    self_repair_scale_(0.0),
    num_clipped_(0), count_(0),
    num_self_repaired_(0), num_backpropped_(0) { }

  virtual int32 InputDim() const { return dim_; }
  virtual int32 OutputDim() const { return dim_; }
  virtual void InitFromConfig(ConfigLine *cfl);
  void Init(int32 dim, BaseFloat clipping_threshold, bool norm_based_clipping,
            BaseFloat self_repair_clipped_proportion_threshold,
            BaseFloat self_repair_target,
            BaseFloat self_repair_scale,
            int32 num_clipped, int32 count,
            int32 num_self_repaired, int32 num_backpropped);

  virtual std::string Type() const { return "ClipGradientComponent"; }

  virtual int32 Properties() const {
    return kSimpleComponent|kPropagateInPlace|kBackpropInPlace|
           kBackpropNeedsInput;
  }

  virtual void ZeroStats();

  virtual Component* Copy() const {
    return new ClipGradientComponent(dim_,
                                     clipping_threshold_,
                                     norm_based_clipping_,
                                     self_repair_clipped_proportion_threshold_,
                                     self_repair_target_,
                                     self_repair_scale_,
                                     num_clipped_,
                                     count_,
                                     num_self_repaired_,
                                     num_backpropped_);}

  virtual void* Propagate(const ComponentPrecomputedIndexes *indexes,
                         const CuMatrixBase<BaseFloat> &in,
                         CuMatrixBase<BaseFloat> *out) const;
  virtual void Backprop(const std::string &debug_info,
                        const ComponentPrecomputedIndexes *indexes,
                        const CuMatrixBase<BaseFloat> &in_value,
                        const CuMatrixBase<BaseFloat> &, // out_value,
                        const CuMatrixBase<BaseFloat> &out_deriv,
                        void *memo,
                        Component *to_update,
                        CuMatrixBase<BaseFloat> *in_deriv) const;

  virtual void Scale(BaseFloat scale);
  virtual void Add(BaseFloat alpha, const Component &other);
  virtual void Read(std::istream &is, bool binary); // This Read function
  // requires that the Component has the correct type.
  /// Write component to stream
  virtual void Write(std::ostream &os, bool binary) const;
  virtual std::string Info() const;
  virtual ~ClipGradientComponent() {
    if (num_self_repaired_ > 0)
      KALDI_LOG << "ClipGradientComponent(node_name=" << debug_info_
                << ")'s self-repair was activated " << num_self_repaired_
                << " time(s) out of " << num_backpropped_
                << " times of calling Backprop() in this training job.";
  }
 private:
  int32 dim_;  // input/output dimension
  BaseFloat clipping_threshold_;  // threshold to be used for clipping
                                  // could correspond to max-row-norm (if
                                  // norm_based_clipping_ == true) or
                                  // max-absolute-value (otherwise)
  bool norm_based_clipping_;  // if true the max-row-norm will be clipped
                              // else element-wise absolute value clipping is
                              // done

  // some configuration values relating to self-repairing.
  BaseFloat self_repair_clipped_proportion_threshold_; // the threshold of
                                                       // clipped-proportion
                                                       // for self-repair to be
                                                       // activated
  BaseFloat self_repair_target_; // the target value towards which self-repair
                                 // is trying to set for in-deriv
  BaseFloat self_repair_scale_;  // constant scaling the self-repair vector
  std::string debug_info_;   // component-node name, used in the destructor to
                             // print out stats of self-repair

  // this function is called from Backprop code, and only does something if the
  // self-repair-scale config value is set and the current clipped proportion
  // exceeds the threshold. What it does is to add a term to in-deriv that
  // forces the input to the ClipGradientComponent to be close to some small
  // value (e.g., 0.0 or 0.5, depending on what the input is, e.g.,
  // Sigmoid or Tanh or Affine). The hope is that if the input is forced to be
  // small, the parameters on the path will also tend to be small, which may
  // help tamp down the divergence caused by gradient explosion.
  void RepairGradients(const std::string &debug_info,
                       const CuMatrixBase<BaseFloat> &in_value,
                       CuMatrixBase<BaseFloat> *in_deriv,
                       ClipGradientComponent *to_update) const;

  ClipGradientComponent &operator =
      (const ClipGradientComponent &other); // Disallow.

 protected:
  // variables to store stats
  // An element corresponds to rows of derivative matrix, when
  // norm_based_clipping_ is true,
  // else it corresponds to each element of the derivative matrix
  // Note: no stats are stored when norm_based_clipping_ is false
  int32 num_clipped_;  // number of elements which were clipped
  int32 count_;  // number of elements which were processed
  int32 num_self_repaired_; // number of times self-repair is activated
  int32 num_backpropped_; //number of times backprop is called

};

/** PermuteComponent changes the order of the columns (i.e. the feature or
    activation dimensions).  Output dimension i is mapped to input dimension
    column_map_[i], so it's like doing:
      for each row:
        for each feature/activation dimension i:
          output(row, i) = input(row, column_map_[i]).

*/
class PermuteComponent: public Component {
 public:
  PermuteComponent()  {}
  PermuteComponent(const std::vector<int32> &column_map) { Init(column_map); }

  virtual int32 InputDim() const { return column_map_.Dim(); }
  virtual int32 OutputDim() const { return column_map_.Dim(); }
  virtual void InitFromConfig(ConfigLine *cfl);
  void Init(const std::vector<int32> &column_map);

  virtual std::string Type() const { return "PermuteComponent"; }

  virtual int32 Properties() const {
    return kSimpleComponent;
  }

  virtual void ZeroStats() {}

  virtual Component* Copy() const;

  virtual void* Propagate(const ComponentPrecomputedIndexes *indexes,
                         const CuMatrixBase<BaseFloat> &in,
                         CuMatrixBase<BaseFloat> *out) const;
  virtual void Backprop(const std::string &debug_info,
                        const ComponentPrecomputedIndexes *indexes,
                        const CuMatrixBase<BaseFloat> &, //in_value
                        const CuMatrixBase<BaseFloat> &, // out_value,
                        const CuMatrixBase<BaseFloat> &out_deriv,
                        void *memo,
                        Component *to_update,
                        CuMatrixBase<BaseFloat> *in_deriv) const;

  virtual void Scale(BaseFloat scale) {}
  virtual void Add(BaseFloat alpha, const Component &other) {}
  virtual void Read(std::istream &is, bool binary); // This Read function
  // requires that the Component has the correct type.
  /// Write component to stream
  virtual void Write(std::ostream &os, bool binary) const;
  virtual std::string Info() const;
 private:
  // computes the reverse column map.  Must not be called if column_map_.Dim()
  // == 0
  void ComputeReverseColumnMap();
  CuArray<int32> column_map_;
  // the following is a derived variable, not written to disk.
  // It is used in backprop.
  CuArray<int32> reverse_column_map_;
  PermuteComponent &operator =
      (const PermuteComponent &other); // Disallow.
};




// PerElementScaleComponent scales each dimension of its input with a separate
// trainable scale; it's like a linear component with a diagonal matrix.
class PerElementScaleComponent: public UpdatableComponent {
 public:
  virtual int32 InputDim() const { return scales_.Dim(); }
  virtual int32 OutputDim() const { return scales_.Dim(); }

  virtual std::string Info() const;
  virtual void InitFromConfig(ConfigLine *cfl);

  PerElementScaleComponent() { } // use Init to really initialize.
  virtual std::string Type() const { return "PerElementScaleComponent"; }
  virtual int32 Properties() const {
    return kSimpleComponent|kUpdatableComponent|kBackpropNeedsInput|
        kPropagateInPlace;
  }

  virtual void* Propagate(const ComponentPrecomputedIndexes *indexes,
                         const CuMatrixBase<BaseFloat> &in,
                         CuMatrixBase<BaseFloat> *out) const;
  virtual void Backprop(const std::string &debug_info,
                        const ComponentPrecomputedIndexes *indexes,
                        const CuMatrixBase<BaseFloat> &in_value,
                        const CuMatrixBase<BaseFloat> &, // out_value
                        const CuMatrixBase<BaseFloat> &out_deriv,
                        void *memo,
                        Component *to_update,
                        CuMatrixBase<BaseFloat> *in_deriv) const;

  virtual void Read(std::istream &is, bool binary);
  virtual void Write(std::ostream &os, bool binary) const;

  virtual Component* Copy() const;


  // Some functions from base-class UpdatableComponent.
  virtual void Scale(BaseFloat scale);
  virtual void Add(BaseFloat alpha, const Component &other);
  virtual void PerturbParams(BaseFloat stddev);
  virtual BaseFloat DotProduct(const UpdatableComponent &other) const;
  virtual int32 NumParameters() const;
  virtual void Vectorize(VectorBase<BaseFloat> *params) const;
  virtual void UnVectorize(const VectorBase<BaseFloat> &params);

  // Some functions that are specific to this class.
  explicit PerElementScaleComponent(const PerElementScaleComponent &other);

  void Init(int32 dim, BaseFloat param_mean, BaseFloat param_stddev);
  void Init(std::string vector_filename);

 protected:
  // This function Update() is for extensibility; child classes may override
  // this, e.g. for natural gradient update.
  virtual void Update(
      const std::string &debug_info,
      const CuMatrixBase<BaseFloat> &in_value,
      const CuMatrixBase<BaseFloat> &out_deriv) {
    UpdateSimple(in_value, out_deriv);
  }
  // UpdateSimple is used when *this is a gradient.  Child classes may override
  // this if needed, but typically won't need to.
  virtual void UpdateSimple(
      const CuMatrixBase<BaseFloat> &in_value,
      const CuMatrixBase<BaseFloat> &out_deriv);

  const PerElementScaleComponent &operator
      = (const PerElementScaleComponent &other); // Disallow.
  CuVector<BaseFloat> scales_;
};

/*
  PerElementOffsetComponent offsets each dimension of its input with a separate
  trainable bias; it's like an affine component with fixed weight matrix which
  is always equal to I.

  Accepted values on its config line, with defaults if applicable:

     vector           If specified, the offsets will be read from this file ('vector'
                      is interpreted as an rxfilename).

     dim              The dimension that this component inputs and outputs.

     block-dim        [Should not be specified if you specify 'vector'].
                      If specified, must be nonzero and divide 'dim'.  In this
                      case, blocks of the input of this dimension will get
                      the same offset.  Useful in CNNs.

     param-mean=0.0   Mean of randomly initialized offset parameters; should only
                      be supplied if 'vector' is not supplied.
     param-stddev=0.0 Standard deviation of randomly initialized offset parameters;
                      should only be supplied if 'vector' is not supplied.

     use-natural-gradient=true  If true, we will use natural gradient in the
                      update.  Note: this is different from PerElementScaleComponent,
                      which does not support natural gradient directly-- in that
                      case you have to use NaturalGradientPerElementScaleComponent
                      if you want to use natural gradient update.
*/
class PerElementOffsetComponent: public UpdatableComponent {
 public:
  virtual int32 InputDim() const { return dim_; }
  virtual int32 OutputDim() const { return dim_; }

  virtual std::string Info() const;
  virtual void InitFromConfig(ConfigLine *cfl);

  PerElementOffsetComponent() { } // use Init to really initialize.
  virtual std::string Type() const { return "PerElementOffsetComponent"; }
  virtual int32 Properties() const {
    return kSimpleComponent|kUpdatableComponent|
           kBackpropInPlace|kPropagateInPlace|
        (dim_ != offsets_.Dim() ? kOutputContiguous : 0);
  }

  virtual void* Propagate(const ComponentPrecomputedIndexes *indexes,
                         const CuMatrixBase<BaseFloat> &in,
                         CuMatrixBase<BaseFloat> *out) const;
  virtual void Backprop(const std::string &debug_info,
                        const ComponentPrecomputedIndexes *indexes,
                        const CuMatrixBase<BaseFloat> &, // in_value
                        const CuMatrixBase<BaseFloat> &, // out_value
                        const CuMatrixBase<BaseFloat> &out_deriv,
                        void *memo,
                        Component *to_update,
                        CuMatrixBase<BaseFloat> *in_deriv) const;

  virtual void Read(std::istream &is, bool binary);
  virtual void Write(std::ostream &os, bool binary) const;

  virtual Component* Copy() const;

  // Some functions from base-class UpdatableComponent.
  virtual void Scale(BaseFloat scale);
  virtual void Add(BaseFloat alpha, const Component &other);
  virtual void PerturbParams(BaseFloat stddev);
  virtual BaseFloat DotProduct(const UpdatableComponent &other) const;
  virtual int32 NumParameters() const;
  virtual void Vectorize(VectorBase<BaseFloat> *params) const;
  virtual void UnVectorize(const VectorBase<BaseFloat> &params);

  // Copy constructor
  explicit PerElementOffsetComponent(const PerElementOffsetComponent &other);
 protected:
  const PerElementOffsetComponent &operator
      = (const PerElementOffsetComponent &other); // Disallow.
  CuVector<BaseFloat> offsets_;
  // dim_ will normally be the same as offsets_ dim, but in general will be an
  // integer multiple of it (in case the same offset vector is applied to
  // successive blocks of the input).
  int32 dim_;
  bool use_natural_gradient_;
  OnlineNaturalGradient preconditioner_;
};


// ConstantFunctionComponent returns constant function of its input,
// i.e. its output does not depend on its input.  It is the same as
// an affine component with the linear term fixed at zero.
// It is optionally trainable, and optionally you can use natural
// gradient.  The input is required only because it's more convenient
// to make SimpleComponents [but see ConstantComponent, which requires
// no inputs].
class ConstantFunctionComponent: public UpdatableComponent {
 public:
  virtual int32 InputDim() const { return input_dim_; }
  virtual int32 OutputDim() const { return output_.Dim(); }

  virtual std::string Info() const;
  // possible parameter values with their defaults:
  // input-dim=-1 is-updatable=true use-natural-gradient=true output-dim=-1
  // output-mean=0 output-stddev=0
  virtual void InitFromConfig(ConfigLine *cfl);

  ConstantFunctionComponent();

  ConstantFunctionComponent(const ConstantFunctionComponent &other);

  virtual std::string Type() const { return "ConstantFunctionComponent"; }
  virtual int32 Properties() const {
    return kSimpleComponent|
        (is_updatable_ ? kUpdatableComponent : 0) |
        (InputDim() == OutputDim() ? kPropagateInPlace: 0) |
        kBackpropAdds;
  }
  virtual void* Propagate(const ComponentPrecomputedIndexes *indexes,
                         const CuMatrixBase<BaseFloat> &in,
                         CuMatrixBase<BaseFloat> *out) const;
  virtual void Backprop(const std::string &debug_info,
                        const ComponentPrecomputedIndexes *indexes,
                        const CuMatrixBase<BaseFloat> &, // in_value
                        const CuMatrixBase<BaseFloat> &, // out_value
                        const CuMatrixBase<BaseFloat> &out_deriv,
                        void *memo,
                        Component *to_update,
                        CuMatrixBase<BaseFloat> *in_deriv) const;

  virtual void Read(std::istream &is, bool binary);
  virtual void Write(std::ostream &os, bool binary) const;

  virtual Component* Copy() const;

  // Some functions from base-class UpdatableComponent.
  virtual void Scale(BaseFloat scale);
  virtual void Add(BaseFloat alpha, const Component &other);
  virtual void PerturbParams(BaseFloat stddev);
  virtual BaseFloat DotProduct(const UpdatableComponent &other) const;
  virtual int32 NumParameters() const;
  virtual void Vectorize(VectorBase<BaseFloat> *params) const;
  virtual void UnVectorize(const VectorBase<BaseFloat> &params);
 private:
  int32 input_dim_;
  // the output value-- a vector.
  CuVector<BaseFloat> output_;

  bool is_updatable_;
  // if true, and if updatable, do natural-gradient update.
  bool use_natural_gradient_;
  OnlineNaturalGradient preconditioner_;

  const ConstantFunctionComponent &operator
  = (const ConstantFunctionComponent &other); // Disallow.
};



// NaturalGradientPerElementScaleComponent is like PerElementScaleComponent but
// it uses a natural gradient update for the per-element scales, and enforces a
// maximum amount of change per minibatch, for stability.
class NaturalGradientPerElementScaleComponent: public PerElementScaleComponent {
 public:

  virtual std::string Info() const;

  virtual void InitFromConfig(ConfigLine *cfl);

  NaturalGradientPerElementScaleComponent() { } // use Init to really initialize.
  virtual std::string Type() const {
    return "NaturalGradientPerElementScaleComponent";
  }

  virtual void Read(std::istream &is, bool binary);
  virtual void Write(std::ostream &os, bool binary) const;
  virtual void FreezeNaturalGradient(bool freeze);

  virtual Component* Copy() const;

  // Some functions that are specific to this class:
  explicit NaturalGradientPerElementScaleComponent(
      const NaturalGradientPerElementScaleComponent &other);

  void Init(int32 dim, BaseFloat param_mean,
            BaseFloat param_stddev, int32 rank, int32 update_period,
            BaseFloat num_samples_history, BaseFloat alpha);
  void Init(std::string vector_filename,
            int32 rank, int32 update_period, BaseFloat num_samples_history,
            BaseFloat alpha);

 private:
  // unlike the NaturalGradientAffineComponent, there is only one dimension to
  // consider as the parameters are a vector not a matrix, so we only need one
  // preconditioner.
  // The preconditioner stores its own configuration values; we write and read
  // these, but not the preconditioner object itself.
  OnlineNaturalGradient preconditioner_;

  // Override of the parent-class Update() function, called only
  // if this->is_gradient_ = false; this implements the natural
  // gradient update.
  virtual void Update(
      const std::string &debug_info,
      const CuMatrixBase<BaseFloat> &in_value,
      const CuMatrixBase<BaseFloat> &out_deriv);

  const NaturalGradientPerElementScaleComponent &operator
      = (const NaturalGradientPerElementScaleComponent &other); // Disallow.
};



/*
  ScaleAndOffsetComponent implements a per-element scale and offset.
  It may be useful just after BatchNormComponent, as the trainable offset
  and scale of batch-norm.
  Note: by default this includes natural gradient for the update.

  Currently accepted values on its config line are as follows.
  Major configuration values:

     dim              The feature-dimension that the component takes as
                      input, and outputs.
     block-dim        If set, this must be set to a value that divides
                      'dim'.  In this case, the same offset and scale
                      will be applied to each block, and the number
                      of parameters will be 2*block-dim instead of 2*dim.

  There is currently no way to configure what values will be used for
  the initialization and it is hardcoded to zero offset, unit scale.
  If in future more configurability is needed, we'll address it then.

  Values inherited from UpdatableComponent (see its declaration in
  nnet-component-itf for details):
     learning-rate
     learning-rate-factor
     max-change


   Options to the natural gradient (you won't normally have to set these,
   the defaults are suitable):

      use-natural-gradient  Defaults to true; false turns off the application
                            of natural gradient update to this layer.
      rank                  Rank used in low-rank-plus-unit estimate of Fisher
                            matrix in the input space.  default=20.
*/
class ScaleAndOffsetComponent: public UpdatableComponent {
 public:
  virtual int32 InputDim() const { return dim_; }
  virtual int32 OutputDim() const { return dim_; }

  virtual std::string Info() const;
  virtual void InitFromConfig(ConfigLine *cfl);

  ScaleAndOffsetComponent() { } // use Init to really initialize.
  virtual std::string Type() const { return "ScaleAndOffsetComponent"; }
  virtual int32 Properties() const {
    // Note: the backprop would most naturally consume the input, but we
    // have arranged things so that the backprop consumes the output value
    // instead; this allows less memory use, since in typical configurations,
    // this will be followed by an affine component which needs its input
    // for the backprop (so requiring it to be present adds no extra
    // burden).
    return kSimpleComponent|kUpdatableComponent|
           kBackpropInPlace|kPropagateInPlace|
           kBackpropNeedsOutput|
        (dim_ != scales_.Dim() ?
         (kInputContiguous|kOutputContiguous) : 0);
  }
  virtual void* Propagate(const ComponentPrecomputedIndexes *indexes,
                          const CuMatrixBase<BaseFloat> &in,
                          CuMatrixBase<BaseFloat> *out) const;
  virtual void Backprop(const std::string &debug_info,
                        const ComponentPrecomputedIndexes *indexes,
                        const CuMatrixBase<BaseFloat> &, // in_value
                        const CuMatrixBase<BaseFloat> &, // out_value
                        const CuMatrixBase<BaseFloat> &out_deriv,
                        void *memo,
                        Component *to_update,
                        CuMatrixBase<BaseFloat> *in_deriv) const;

  virtual void Read(std::istream &is, bool binary);
  virtual void Write(std::ostream &os, bool binary) const;

  virtual Component* Copy() const { return new ScaleAndOffsetComponent(*this); }

  // Some functions from base-class UpdatableComponent.
  virtual void Scale(BaseFloat scale);
  virtual void Add(BaseFloat alpha, const Component &other);
  virtual void PerturbParams(BaseFloat stddev);
  virtual BaseFloat DotProduct(const UpdatableComponent &other) const;
  virtual int32 NumParameters() const { return 2 * scales_.Dim(); }
  virtual void Vectorize(VectorBase<BaseFloat> *params) const;
  virtual void UnVectorize(const VectorBase<BaseFloat> &params);


  // copy constructor
  explicit ScaleAndOffsetComponent(const ScaleAndOffsetComponent &other);
 private:
  // Internal version of propagate, requires in.NumCols() equal to scales_.Dim()
  // (if batch-dim was set, this may require the caller to reshape the input and
  // output.
  void PropagateInternal(const CuMatrixBase<BaseFloat> &in,
                         CuMatrixBase<BaseFloat> *out) const;
  // Internal version of backprop, where the num-cols of the
  // argument matrices are equal to scales_.Dim().
  void BackpropInternal(const std::string &debug_info,
                        const CuMatrixBase<BaseFloat> &out_value,
                        const CuMatrixBase<BaseFloat> &out_deriv,
                        ScaleAndOffsetComponent *to_update,
                        CuMatrixBase<BaseFloat> *in_deriv) const;

  // We do this instead of defining a constant, which is a hassle in C++.
  inline BaseFloat Epsilon() const { return 1.0e-04; }

  // called from BackpropInternal if 'to_update' is non-NULL.
  void Update(
      const std::string &debug_info,
      const CuMatrixBase<BaseFloat> &in_value,
      const CuMatrixBase<BaseFloat> &out_deriv);


  const ScaleAndOffsetComponent &operator
      = (const ScaleAndOffsetComponent &other); // Disallow.

  // Note: dim_ is the dimension that the component takes as input
  // and output.  It is an integer multiple of scales_.Dim(),
  // and will be the same as scales_.Dim() unless 'block-dim'
  // was specified on the config line.
  // (note: scales_.Dim() and offset_.Dim() will be the same).
  int32 dim_;

  // note: output is y(i) = scales_(i) * x(i) + offsets_(i).
  CuVector<BaseFloat> scales_;
  CuVector<BaseFloat> offsets_;
  bool use_natural_gradient_;
  OnlineNaturalGradient scale_preconditioner_;
  OnlineNaturalGradient offset_preconditioner_;
};



/**
 * WARNING, this component is deprecated in favor of
 *  TimeHeightConvolutionComponent, and will be deleted.
 * ConvolutionalComponent implements 2d-convolution.
 * It uses 3D filters on 3D inputs, but the 3D filters hop only over
 * 2 dimensions as it has same size as the input along the 3rd dimension.
 * Input : A matrix where each row is a  vectorized 3D-tensor.
 *        The 3D tensor has dimensions
 *        x: (e.g. time)
 *        y: (e.g. frequency)
 *        z: (e.g. channels like features/delta/delta-delta)
 *
 *        The component supports input vectorizations of type zyx and yzx.
 *        The default vectorization type is zyx.
 *        e.g. for input vectorization of type zyx the input is vectorized by
 *        spanning axes z, y and x of the tensor in that order.
 *        Given 3d tensor A with sizes (2, 2, 2) along the three dimensions
 *        the zyx vectorized input looks like
 *  A(0,0,0) A(0,0,1) A(0,1,0) A(0,1,1) A(1,0,0) A(1,0,1) A(1,1,0) A(1,1,1)
 *
 *
 * Output : The output is also a 3D tensor vectorized in the zyx format.
 *          The channel axis (z) in the output corresponds to the output of
 *          different filters. The first channel corresponds to the first filter
 *          i.e., first row of the filter_params_ matrix.
 *
 * Note: The component has to support yzx input vectorization as the binaries
 * like add-deltas generate yz vectorized output. These input vectors are
 * concatenated using the Append descriptor across time steps to form a yzx
 * vectorized 3D tensor input.
 * e.g. Append(Offset(input, -1), input, Offset(input, 1))
 *
 *
 * For information on the hyperparameters and parameters of this component see
 * the variable declarations.
 *
 * Propagation:
 * ------------
 * Convolution operation consists of a dot-products between the filter tensor
 * and input tensor patch, for various shifts of filter tensor along the x and y
 * axes input tensor. (Note: there is no shift along z-axis as the filter and
 * input tensor have same size along this axis).
 *
 * For a particular shift (i,j) of the filter tensor
 * along input tensor dimensions x and y, the elements of the input tensor which
 * overlap with the filter form the input tensor patch. This patch is vectorized
 * in zyx format. All the patches corresponding to various samples in the
 * mini-batch are stacked into a matrix, where each row corresponds to one
 * patch. Let this matrix be represented by X_{i,j}. The dot products with
 * various filters are computed simultaneously by computing the matrix product
 * with the filter_params_ matrix (W)
 * Y_{i,j} = X_{i,j}*W^T.
 * Each row of W corresponds to one filter 3D tensor vectorized in zyx format.
 *
 * All the matrix products corresponding to various shifts (i,j) of the
 * filter tensor are computed simultaneously using the AddMatMatBatched
 * call of CuMatrixBase class.
 *
 * BackPropagation:
 * ----------------
 *  Backpropagation to compute the input derivative (\nabla X_{i,j})
 *  consists of the a series of matrix products.
 *  \nablaX_{i,j} = \nablaY_{i,j}*W where \nablaY_{i,j} corresponds to the
 *   output derivative for a particular shift of the filter.
 *
 *   Once again these matrix products are computed simultaneously.
 *
 * Update:
 * -------
 *  The weight gradient is computed as
 *  \nablaW = \Sum_{i,j} (X_{i,j}^T *\nablaY_{i,j})
 *
 */
class ConvolutionComponent: public UpdatableComponent {
 public:
  enum TensorVectorizationType  {
    kYzx = 0,
    kZyx = 1
  };

  ConvolutionComponent();
  // constructor using another component
  ConvolutionComponent(const ConvolutionComponent &component);
  // constructor using parameters
  ConvolutionComponent(
    const CuMatrixBase<BaseFloat> &filter_params,
    const CuVectorBase<BaseFloat> &bias_params,
    int32 input_x_dim, int32 input_y_dim, int32 input_z_dim,
    int32 filt_x_dim, int32 filt_y_dim,
    int32 filt_x_step, int32 filt_y_step,
    TensorVectorizationType input_vectorization,
    BaseFloat learning_rate);

  virtual int32 InputDim() const;
  virtual int32 OutputDim() const;

  virtual std::string Info() const;
  virtual void InitFromConfig(ConfigLine *cfl);
  virtual std::string Type() const { return "ConvolutionComponent"; }
  virtual int32 Properties() const {
    return kSimpleComponent|kUpdatableComponent|kBackpropNeedsInput|
           kBackpropAdds|kPropagateAdds;
  }

  virtual void* Propagate(const ComponentPrecomputedIndexes *indexes,
                         const CuMatrixBase<BaseFloat> &in,
                         CuMatrixBase<BaseFloat> *out) const;
  virtual void Backprop(const std::string &debug_info,
                        const ComponentPrecomputedIndexes *indexes,
                        const CuMatrixBase<BaseFloat> &in_value,
                        const CuMatrixBase<BaseFloat> &, // out_value,
                        const CuMatrixBase<BaseFloat> &out_deriv,
                        void *memo,
                        Component *to_update_in,
                        CuMatrixBase<BaseFloat> *in_deriv) const;
  void Update(const std::string &debug_info,
              const CuMatrixBase<BaseFloat> &in_value,
              const CuMatrixBase<BaseFloat> &out_deriv,
              const std::vector<CuSubMatrix<BaseFloat> *>& out_deriv_batch);


  virtual void Read(std::istream &is, bool binary);
  virtual void Write(std::ostream &os, bool binary) const;

  virtual Component* Copy() const;

  // Some functions from base-class UpdatableComponent.
  virtual void Scale(BaseFloat scale);
  virtual void Add(BaseFloat alpha, const Component &other);
  virtual void PerturbParams(BaseFloat stddev);
  virtual BaseFloat DotProduct(const UpdatableComponent &other) const;
  virtual int32 NumParameters() const;
  virtual void Vectorize(VectorBase<BaseFloat> *params) const;
  virtual void UnVectorize(const VectorBase<BaseFloat> &params);

  // Some functions that are specific to this class.
  void SetParams(const VectorBase<BaseFloat> &bias,
                 const MatrixBase<BaseFloat> &filter);
  const CuVector<BaseFloat> &BiasParams() const { return bias_params_; }
  const CuMatrix<BaseFloat> &LinearParams() const { return filter_params_; }
  void Init(int32 input_x_dim, int32 input_y_dim, int32 input_z_dim,
            int32 filt_x_dim, int32 filt_y_dim,
            int32 filt_x_step, int32 filt_y_step, int32 num_filters,
            TensorVectorizationType input_vectorization,
            BaseFloat param_stddev, BaseFloat bias_stddev);
  // there is no filt_z_dim parameter as the length of the filter along
  // z-dimension is same as the input
  void Init(int32 input_x_dim, int32 input_y_dim, int32 input_z_dim,
            int32 filt_x_dim, int32 filt_y_dim,
            int32 filt_x_step, int32 filt_y_step,
            TensorVectorizationType input_vectorization,
            std::string matrix_filename);

  // resize the component, setting the parameters to zero, while
  // leaving any other configuration values the same
  void Resize(int32 input_dim, int32 output_dim);

  void Update(const std::string &debug_info,
              const CuMatrixBase<BaseFloat> &in_value,
              const CuMatrixBase<BaseFloat> &out_deriv);


 private:
  int32 input_x_dim_;   // size of the input along x-axis
                        // (e.g. number of time steps)

  int32 input_y_dim_;   // size of input along y-axis
                        // (e.g. number of mel-frequency bins)

  int32 input_z_dim_;   // size of input along z-axis
                        // (e.g. number of channels is 3 if the input has
                        // features + delta + delta-delta features

  int32 filt_x_dim_;    // size of the filter along x-axis

  int32 filt_y_dim_;    // size of the filter along y-axis

  // there is no filt_z_dim_ as it is always assumed to be
  // the same as input_z_dim_

  int32 filt_x_step_;   // the number of steps taken along x-axis of input
                        //  before computing the next dot-product
                        //  of filter and input

  int32 filt_y_step_;   // the number of steps taken along y-axis of input
                        // before computing the next dot-product of the filter
                        // and input

  // there is no filt_z_step_ as only dot product is possible along this axis

  TensorVectorizationType input_vectorization_; // type of vectorization of the
  // input 3D tensor. Accepts zyx and yzx formats

  CuMatrix<BaseFloat> filter_params_;
  // the filter (or kernel) matrix is a matrix of vectorized 3D filters
  // where each row in the matrix corresponds to one filter.
  // The 3D filter tensor is vectorizedin zyx format.
  // The first row of the matrix corresponds to the first filter and so on.
  // Keep in mind the vectorization type and order of filters when using file
  // based initialization.

  CuVector<BaseFloat> bias_params_;
  // the filter-specific bias vector (i.e., there is a seperate bias added
  // to the output of each filter).

  void InputToInputPatches(const CuMatrixBase<BaseFloat>& in,
                           CuMatrix<BaseFloat> *patches) const;
  void InderivPatchesToInderiv(const CuMatrix<BaseFloat>& in_deriv_patches,
                               CuMatrixBase<BaseFloat> *in_deriv) const;
  const ConvolutionComponent &operator = (const ConvolutionComponent &other); // Disallow.
};


/*
  LstmNonlinearityComponent is a component that implements part of an LSTM, by
  combining together the sigmoids and tanh's, plus some diagonal terms, into
  a single block.
  We will refer to the LSTM formulation used in

  Long Short-Term Memory Recurrent Neural Network Architectures for Large Scale Acoustic Modeling"
  by H. Sak et al,
  http://static.googleusercontent.com/media/research.google.com/en//pubs/archive/43905.pdf.

  Suppose the cell dimension is C.  Then outside this component, we compute
  the 4 * C-dimensional quantity consisting of 4 blocks as follows, by a single
  matrix multiplication:

  i_part = W_{ix} x_t + W_{im} m_{t-1} + b_i
  f_part = W_{fx} x_t + W_{fm} m_{t-1} + b_f
  c_part = W_{cx} x_t + W_{cm} m_{t-1} + b_c
  o_part = W_{cx} x_t + W_{om} m_{t-1} + b_o

  The part of the computation that takes place in this component is as follows.
  Its input is of dimension 5C [however, search for 'dropout' below],
  consisting of 5 blocks: (i_part, f_part, c_part, o_part, and c_{t-1}).  Its
  output is of dimension 2C, consisting of 2 blocks: c_t and m_t.

  To recap: the input is (i_part, f_part, c_part, o_part, c_{t-1}); the output is (c_t, m_t).

  This component has parameters, 3C of them in total: the diagonal matrices w_i, w_f
  and w_o.


  In the forward pass (Propagate), this component computes the following:

     i_t = Sigmoid(i_part + w_{ic}*c_{t-1})   (1)
     f_t = Sigmoid(f_part + w_{fc}*c_{t-1})   (2)
     c_t = f_t*c_{t-1} + i_t * Tanh(c_part)   (3)
     o_t = Sigmoid(o_part + w_{oc}*c_t)       (4)
     m_t = o_t * Tanh(c_t)                    (5)
    # note: the outputs are just c_t and m_t.

  [Note regarding dropout: optionally the input-dimension may be 5C + 3 instead
  of 5C in this case, the last three input dimensions will be interpreted as
  per-frame dropout masks on i_t, f_t and o_t respectively, so that on the RHS of
  (3), i_t is replaced by i_t * i_t_scale, and likewise for f_t and o_t.]

  The backprop is as you would think, but for the "self-repair" we need to pass
  in additional vectors (of the same dim as the parameters of the layer) that
  dictate whether or not we add an additional term to the backpropagated
  derivatives.  (This term helps force the input to the nonlinearities into the
  range where the derivatives are not too small).

  This component stores stats of the same form as are normally stored by the
  StoreStats() functions for the sigmoid and tanh units, i.e. averages of the
  activations and derivatives, but this is done inside the Backprop() functions.
  [the StoreStats() functions don't take the input data as an argument, so
  storing this data that way is impossible, and anyway it's more efficient to
  do it as part of backprop.]

  Configuration values accepted:
         cell-dim          e.g. cell-dim=1024  Cell dimension.  The input
                          dimension of this component is cell-dim * 5, and the
                          output dimension is cell-dim * 2.  Note: this
                          component implements only part of the LSTM layer,
                          see comments above.
         param-stddev     Standard deviation for random initialization of
                          the diagonal matrices (AKA peephole connections).
                          default=1.0, which is probably too high but
                          we couldn't see any reliable gain from decreasing it.
         tanh-self-repair-threshold   Equivalent to the self-repair-lower-threshold
                          in a TanhComponent; applies to both the tanh nonlinearities.
                          default=0.2, you probably won't want to changethis.
         sigmoid-self-repair-threshold   Equivalent to self-repair-lower-threshold
                          in a SigmoidComponent; applies to all three of the sigmoid
                          nonlinearities.  default=0.05, you probably won't want to
                          change this.
         self-repair-scale Equivalent to the self-repair-scale in a SigmoidComponent
                          or TanhComponent; applies to both the sigmoid and tanh
                          nonlinearities.  default=1.0e-05, which you probably won't
                          want to change unless dealing with an objective function
                          that has smaller or larger dynamic range than normal, in
                          which case you might want to make it smaller or larger.
*/
class LstmNonlinearityComponent: public UpdatableComponent {
 public:

  virtual int32 InputDim() const;
  virtual int32 OutputDim() const;
  virtual std::string Info() const;
  virtual void InitFromConfig(ConfigLine *cfl);
  LstmNonlinearityComponent(): use_dropout_(false) { }
  virtual std::string Type() const { return "LstmNonlinearityComponent"; }
  virtual int32 Properties() const {
    return kSimpleComponent|kUpdatableComponent|kBackpropNeedsInput;
  }

  virtual void* Propagate(const ComponentPrecomputedIndexes *indexes,
                         const CuMatrixBase<BaseFloat> &in,
                         CuMatrixBase<BaseFloat> *out) const;
  virtual void Backprop(const std::string &debug_info,
                        const ComponentPrecomputedIndexes *indexes,
                        const CuMatrixBase<BaseFloat> &in_value,
                        const CuMatrixBase<BaseFloat> &, // out_value,
                        const CuMatrixBase<BaseFloat> &out_deriv,
                        void *memo,
                        Component *to_update_in,
                        CuMatrixBase<BaseFloat> *in_deriv) const;

  virtual void Read(std::istream &is, bool binary);
  virtual void Write(std::ostream &os, bool binary) const;

  virtual Component* Copy() const;

  // Some functions from base-class UpdatableComponent.
  virtual void Scale(BaseFloat scale);
  virtual void Add(BaseFloat alpha, const Component &other);
  virtual void PerturbParams(BaseFloat stddev);
  virtual BaseFloat DotProduct(const UpdatableComponent &other) const;
  virtual int32 NumParameters() const;
  virtual void Vectorize(VectorBase<BaseFloat> *params) const;
  virtual void UnVectorize(const VectorBase<BaseFloat> &params);
  virtual void ZeroStats();
  virtual void FreezeNaturalGradient(bool freeze);

  // Some functions that are specific to this class:
  explicit LstmNonlinearityComponent(
      const LstmNonlinearityComponent &other);

  void Init(int32 cell_dim, bool use_dropout,
            BaseFloat param_stddev,
            BaseFloat tanh_self_repair_threshold,
            BaseFloat sigmoid_self_repair_threshold,
            BaseFloat self_repair_scale);

 private:

  // Initializes the natural-gradient object with the configuration we
  // use for this object, which for now is hardcoded at the C++ level.
  void InitNaturalGradient();

  // Notation: C is the cell dimension; it equals params_.NumCols().

  // The dimension of the parameter matrix is (3 x C);
  // it contains the 3 diagonal parameter matrices w_i, w_f and w_o.
  CuMatrix<BaseFloat> params_;

  // If true, we expect an extra 2 dimensions on the input, for dropout masks
  // for i_t and f_t.
  bool use_dropout_;

  // Of dimension 5 * C, with a row for each of the Sigmoid/Tanh functions in
  // equations (1) through (5), this is the sum of the values of the nonliearities
  // (used for diagnostics only).  It is comparable to value_sum_ vector
  // in base-class NonlinearComponent.
  CuMatrix<double> value_sum_;

  // Of dimension 5 * C, with a row for each of the Sigmoid/Tanh functions in
  // equations (1) through (5), this is the sum of the derivatives of the
  // nonliearities (used for diagnostics and to control self-repair).  It is
  // comparable to the deriv_sum_ vector in base-class
  // NonlinearComponent.
  CuMatrix<double> deriv_sum_;

  // This matrix has dimension 10.  The contents are a block of 5 self-repair
  // thresholds (typically "0.05 0.05 0.2 0.05 0.2"), then a block of 5
  // self-repair scales (typically all 0.00001).  These are for each of the 5
  // nonlinearities in the LSTM component in turn (see comments in cu-math.h for
  // more info).
  CuVector<BaseFloat> self_repair_config_;

  // This matrix has dimension 5.  For each of the 5 nonlinearities in the LSTM
  // component (see comments in cu-math.h for more info), it contains the total,
  // over all frames represented in count_, of the number of dimensions that
  // were subject to self_repair.  To get the self-repair proportion you should
  // divide by (count_ times cell_dim_).
  CuVector<double> self_repair_total_;

  // The total count (number of frames) corresponding to the stats in value_sum_
  // and deriv_sum_.
  double count_;

  // Preconditioner for the parameters of this component [operates in the space
  // of dimension C].
  // The preconditioner stores its own configuration values; we write and read
  // these, but not the preconditioner object itself.
  OnlineNaturalGradient preconditioner_;

  const LstmNonlinearityComponent &operator
      = (const LstmNonlinearityComponent &other); // Disallow.
};




/*
 * WARNING, this component is deprecated as it's not compatible with
 *   TimeHeightConvolutionComponent, and it will eventually be deleted.
 * MaxPoolingComponent :
 * Maxpooling component was firstly used in ConvNet for selecting an
 * representative activation in an area. It inspired Maxout nonlinearity.
 * Each output element of this component is the maximum of a block of
 * input elements where the block has a 3D dimension (pool_x_size_,
 * pool_y_size_, pool_z_size_).
 * Blocks could overlap if the shift value on any axis is smaller
 * than its corresponding pool size (e.g. pool_x_step_ < pool_x_size_).
 * If the shift values are euqal to their pool size, there is no
 * overlap; while if they all equal 1, the blocks overlap to
 * the greatest possible extent.
 *
 * This component is designed to be used after a ConvolutionComponent
 * so that the input matrix is propagated from a 2d-convolutional layer.
 * This component implements 3d-maxpooling which performs
 * max pooling along the three axes.
 * Input : A matrix where each row is a vectorized 3D-tensor.
 *        The 3D tensor has dimensions
 *        x: (e.g. time)
 *        y: (e.g. frequency)
 *        z: (e.g. channels like number of filters in the ConvolutionComponent)
 *
 *        The component assumes input vectorizations of type zyx
 *        which is the default output vectorization type of a ConvolutionComponent.
 *        e.g. for input vectorization of type zyx the input is vectorized by
 *        spanning axes z, y and x of the tensor in that order.
 *        Given 3d tensor A with sizes (2, 2, 2) along the three dimensions
 *        the zyx vectorized input looks like
 *  A(0,0,0) A(0,0,1) A(0,1,0) A(0,1,1) A(1,0,0) A(1,0,1) A(1,1,0) A(1,1,1)
 *
 * Output : The output is also a 3D tensor vectorized in the zyx format.
 *
 * For information on the hyperparameters and parameters of this component see
 * the variable declarations.
 *
 *
 */
class MaxpoolingComponent: public Component {
 public:

  MaxpoolingComponent(): input_x_dim_(0), input_y_dim_(0), input_z_dim_(0),
                           pool_x_size_(0), pool_y_size_(0), pool_z_size_(0),
                           pool_x_step_(0), pool_y_step_(0), pool_z_step_(0) { }
  // constructor using another component
  MaxpoolingComponent(const MaxpoolingComponent &component);

  virtual int32 InputDim() const;
  virtual int32 OutputDim() const;

  virtual std::string Info() const;
  virtual void InitFromConfig(ConfigLine *cfl);
  virtual std::string Type() const { return "MaxpoolingComponent"; }
  virtual int32 Properties() const {
    return kSimpleComponent|kBackpropNeedsInput|kBackpropNeedsOutput|
           kBackpropAdds;
  }

  virtual void* Propagate(const ComponentPrecomputedIndexes *indexes,
                         const CuMatrixBase<BaseFloat> &in,
                         CuMatrixBase<BaseFloat> *out) const;
  virtual void Backprop(const std::string &debug_info,
                        const ComponentPrecomputedIndexes *indexes,
                        const CuMatrixBase<BaseFloat> &in_value,
                        const CuMatrixBase<BaseFloat> &out_value,
                        const CuMatrixBase<BaseFloat> &out_deriv,
                        void *memo,
                        Component *, // to_update,
                        CuMatrixBase<BaseFloat> *in_deriv) const;

  virtual void Read(std::istream &is, bool binary); // This Read function
  // requires that the Component has the correct type.

  /// Write component to stream
  virtual void Write(std::ostream &os, bool binary) const;
  virtual Component* Copy() const { return new MaxpoolingComponent(*this); }


 protected:
  void InputToInputPatches(const CuMatrixBase<BaseFloat>& in,
                           CuMatrix<BaseFloat> *patches) const;
  void InderivPatchesToInderiv(const CuMatrix<BaseFloat>& in_deriv_patches,
                               CuMatrixBase<BaseFloat> *in_deriv) const;
  virtual void Check() const;


  int32 input_x_dim_;   // size of the input along x-axis
  // (e.g. number of time steps)
  int32 input_y_dim_;   // size of input along y-axis
  // (e.g. number of mel-frequency bins)
  int32 input_z_dim_;   // size of input along z-axis
  // (e.g. number of filters in the ConvolutionComponent)

  int32 pool_x_size_;    // size of the pooling window along x-axis
  int32 pool_y_size_;    // size of the pooling window along y-axis
  int32 pool_z_size_;    // size of the pooling window along z-axis

  int32 pool_x_step_;   // the number of steps taken along x-axis of input
  //  before computing the next pool
  int32 pool_y_step_;   // the number of steps taken along y-axis of input
  // before computing the next pool
  int32 pool_z_step_;   // the number of steps taken along z-axis of input
  // before computing the next pool

};


/*
  BatchNormComponent

  This implements batch normalization; for each dimension of the
  input it normalizes the data to be zero-mean, unit-variance.  You
  can set the block-dim configuration value to implement spatial
  batch normalization, see the comment for the variable.

  If you want to combine this with the trainable offset and scale that the
  original BatchNorm paper used, then follow this by the
  ScaleAndOffsetComponent.

  It's a simple component (uses the kSimpleComponent flag), but it is unusual in
  that it will give different results if you call it on half the matrix at a
  time.  Most of the time this would be pretty harmless, so we still return the
  kSimpleComponent flag.  We may have to modify the test code a little to
  account for this, or possibly remove the kSimpleComponent flag.  In some sense
  each output Index depends on every input Index, but putting those dependencies
  explicitly into the dependency-tracking framework as a GeneralComponent
  would be very impractical and might lead to a lot of unnecessary things being
  computed.  You have to be a bit careful where you put this component, and understand
  what you're doing e.g. putting it in the path of a recurrence is a bit problematic
  if the minibatch size is small.

    Accepted configuration values:
           dim          Dimension of the input and output
           block-dim    Defaults to 'dim', but may be set to a nonzero divisor
                        of 'dim'.  In this case, each block of dimension 'block-dim'
                        is treated like a separate row of the input matrix, which
                        means that the stats from n'th element of each
                        block are pooled into one class, for each n.a
           epsilon      Small term added to the variance that is used to prevent
                        division by zero
           target-rms   This defaults to 1.0, but if set, for instance, to 2.0,
                        it will normalize the standard deviation of the output to
                        2.0. 'target-stddev' might be a more suitable name, but this
                        was chosen for consistency with NormalizeComponent.
 */
class BatchNormComponent: public Component {
 public:

  BatchNormComponent() { }

  // call this with 'true' to set 'test mode' where the batch normalization is
  // done with stored stats.  There won't normally be any need to specially
  // accumulate these stats; they are stored as a matter of course on each
  // iteration of training, as for NonlinearComponents, and we'll use the stats
  // from the most recent [script-level] iteration.
  void SetTestMode(bool test_mode);

  // constructor using another component
  BatchNormComponent(const BatchNormComponent &other);

  virtual int32 InputDim() const { return dim_; }
  virtual int32 OutputDim() const { return dim_; }

  virtual std::string Info() const;
  virtual void InitFromConfig(ConfigLine *cfl);
  virtual std::string Type() const { return "BatchNormComponent"; }
  virtual int32 Properties() const {
    // If the block-dim is less than the dim, we need the input and output
    // matrices to be contiguous (stride==num-cols), as we'll be reshaping
    // internally.  This is not much of a cost, because this will be used
    // in convnets where we have to do this anyway.
    return kSimpleComponent|kBackpropNeedsOutput|kPropagateInPlace|
        kBackpropInPlace|
        (block_dim_ < dim_ ? kInputContiguous|kOutputContiguous : 0)|
        (test_mode_ ? 0 : kUsesMemo|kStoresStats);
  }
  virtual void* Propagate(const ComponentPrecomputedIndexes *indexes,
                         const CuMatrixBase<BaseFloat> &in,
                         CuMatrixBase<BaseFloat> *out) const;
  virtual void Backprop(const std::string &debug_info,
                        const ComponentPrecomputedIndexes *indexes,
                        const CuMatrixBase<BaseFloat> &in_value,
                        const CuMatrixBase<BaseFloat> &out_value,
                        const CuMatrixBase<BaseFloat> &out_deriv,
                        void *memo,
                        Component *, // to_update,
                        CuMatrixBase<BaseFloat> *in_deriv) const;

  virtual void Read(std::istream &is, bool binary); // This Read function
  // requires that the Component has the correct type.

  /// Write component to stream
  virtual void Write(std::ostream &os, bool binary) const;
  virtual Component* Copy() const { return new BatchNormComponent(*this); }

  virtual void Scale(BaseFloat scale);
  virtual void Add(BaseFloat alpha, const Component &other);
  virtual void ZeroStats();


  virtual void DeleteMemo(void *memo) const { delete static_cast<Memo*>(memo); }

  virtual void StoreStats(const CuMatrixBase<BaseFloat> &in_value,
                          const CuMatrixBase<BaseFloat> &out_value,
                          void *memo);

  // Members specific to this component type.
  // Note: the offset and scale will only be nonempty in 'test mode'.
  const CuVector<BaseFloat> &Offset() const { return offset_; }
  const CuVector<BaseFloat> &Scale() const { return scale_; }

 private:

  struct Memo {
    // number of frames (after any reshaping).
    int32 num_frames;
    // 'sum_sumsq_scale' is of dimension 4 by block_dim_:
    // Row 0 = mean = the mean of the rows of the input
    // Row 1 = uvar = the uncentered variance of the input (= sumsq / num_frames).
    // Row 2 = scale = the scale of the renormalization, which is
    // Row 3 is used as a temporary in Backprop.
    //    the inverse stddev of the input (modified by epsilon_,
    //    see the Propagate function.
    CuMatrix<BaseFloat> mean_uvar_scale;
  };

  void Check() const;

  // this function is used in a couple of places; it turns the raw stats into
  // the offset/scale term of a normalizing transform.
  static void ComputeOffsetAndScale(double count,
                                    BaseFloat epsilon,
                                    const Vector<double> &stats_sum,
                                    const Vector<double> &stats_sumsq,
                                    Vector<BaseFloat> *offset,
                                    Vector<BaseFloat> *scale);
  // computes derived parameters offset_ and scale_.
  void ComputeDerived();

  // Dimension of the input and output.
  int32 dim_;
  // This would normally be the same as dim_, but if it's less (and it must be >
  // 0 and must divide dim_), then each separate block of the input of dimension
  // 'block_dim_' is treated like a separate frame for the purposes of
  // normalization.  This can be used to implement spatial batch normalization
  // for convolutional setups-- assuming the filter-dim has stride 1, which it
  // always will in the new code in nnet-convolutional-component.h.
  int32 block_dim_;

  // Used to avoid exact-zero variances, epsilon has the dimension of a
  // covariance.
  BaseFloat epsilon_;

  // This value will normally be 1.0, which is the default, but you can set it
  // to other values as a way to control how fast the following layer learns
  // (smaller -> slower).  The same config exists in NormalizeComponent.
  BaseFloat target_rms_;

  // This is true if we want the batch normalization to operate in 'test mode'
  // meaning the data mean and stddev used for the normalization are fixed
  // quantities based on previously accumulated stats.  Note: the stats we use
  // for this are based on the same 'StoreStats' mechanism as we use for
  // components like SigmoidComponent and ReluComponent; we'll be using
  // the stats from the most recent [script-level] iteration of training.
  bool test_mode_;


  // total count of stats stored by StoreStats().
  double count_;
  // sum-of-data component of stats of input data.
  CuVector<double> stats_sum_;
  // sum-of-squared component of stats of input data.
  CuVector<double> stats_sumsq_;

  // offset_ and scale_ are derived from stats_sum_ and stats_sumsq_; they
  // dictate the transform that is done in 'test mode'.  They are set only when
  // reading the model from disk and when calling SetTestMode(true); they are
  // resized to empty when the stats are updated, to ensure that out-of-date
  // values are not kept around.
  CuVector<BaseFloat> offset_;
  CuVector<BaseFloat> scale_;
};


/**
   CompositeComponent is a component representing a sequence of
   [simple] components.  The config line would be something like the following
   (imagine this is all on one line):

   component name=composite1 type=CompositeComponent max-rows-process=2048 num-components=3 \
      component1='type=BlockAffineComponent input-dim=1000 output-dim=10000 num-blocks=100' \
      component2='type=RectifiedLinearComponent dim=10000' \
      component3='type=BlockAffineComponent input-dim=10000 output-dim=1000 num-blocks=100'

   The reason you might want to use this component, instead of directly using
   the same sequence of components in the config file, is to save GPU memory (at
   the expense of more compute)-- because doing it like this means we have to
   re-do parts of the forward pass in the backprop phase, but we avoid using
   much memory for very long (and you can make the memory usage very small by
   making max-rows-process small).  We inherit from UpdatableComponent just in
   case one or more of the components in the sequence are updatable.

   It is an error to nest a CompositeComponent inside a CompositeComponent.
   The same effect can be accomplished by specifying a smaller max-rows-process
   in a single CompositeComponent.
 */
class CompositeComponent: public UpdatableComponent {
 public:
  virtual int32 InputDim() const;
  virtual int32 OutputDim() const;

  virtual std::string Info() const;

  virtual void InitFromConfig(ConfigLine *cfl);

  virtual Component* Copy() const;

  CompositeComponent() { } // use Init() or InitFromConfig() to really initialize.

  // Initialize from this list of components; takes ownership of the pointers.
  void Init(const std::vector<Component*> &components,
            int32 max_rows_process);

  virtual std::string Type() const { return "CompositeComponent"; }

  // The properties depend on the properties of the constituent components.  As
  // a special case, we never return kStoresStats in the properties: by default
  // we store things like activation stats (e.g. for nonlinear components like
  // ReLU) as part of the backprop.  This means we may wastefully store stats
  // even when not requested, but it does save time as a separate StoreStats()
  // call would involve propagating the internals.
  virtual int32 Properties() const;

  virtual void* Propagate(const ComponentPrecomputedIndexes *indexes,
                         const CuMatrixBase<BaseFloat> &in,
                         CuMatrixBase<BaseFloat> *out) const;
  virtual void Backprop(const std::string &debug_info,
                        const ComponentPrecomputedIndexes *indexes,
                        const CuMatrixBase<BaseFloat> &in_value,
                        const CuMatrixBase<BaseFloat> &, // out_value
                        const CuMatrixBase<BaseFloat> &out_deriv,
                        void *memo,
                        Component *to_update,
                        CuMatrixBase<BaseFloat> *in_deriv) const;

  // note, we don't implement StoreStats() as it would be inefficient.  Instead,
  // by default we call StoreStats() on all members that have the flag set,
  // inside the Backprop.
  virtual void ZeroStats();

  virtual void Read(std::istream &is, bool binary);
  virtual void Write(std::ostream &os, bool binary) const;

  // Don't implement Copy() at this level: implement it in the child class.

  // Some functions from base-class UpdatableComponent.
  virtual void SetUnderlyingLearningRate(BaseFloat lrate);
  virtual void SetActualLearningRate(BaseFloat lrate);
  virtual void SetAsGradient();
  virtual void Scale(BaseFloat scale);
  virtual void Add(BaseFloat alpha, const Component &other);
  virtual void PerturbParams(BaseFloat stddev);
  virtual BaseFloat DotProduct(const UpdatableComponent &other) const;
  virtual int32 NumParameters() const;
  virtual void Vectorize(VectorBase<BaseFloat> *params) const;
  virtual void UnVectorize(const VectorBase<BaseFloat> &params);
  virtual void FreezeNaturalGradient(bool freeze);

  // note: we dont implement the StoreStats function as it would be quite
  // expensive; instead, by default we call StoreStats() for any components that
  // want to store stats, as part of the backprop pass.  This is not 100% ideal
  // but it will usually do what you want.  We can revisit this later if needed.

  // Functions to iterate over the internal components

  int32 NumComponents() const { return components_.size(); }
  /// Gets the ith component in this component.
  /// The ordering is the same as in the config line. The caller
  /// does not own the received component.
  const Component* GetComponent(int32 i) const;
  /// Sets the ith component. After this call, CompositeComponent owns
  /// the reference to the argument component. Frees the previous
  /// ith component.
  void SetComponent(int32 i, Component *component);

  virtual ~CompositeComponent() { DeletePointers(&components_); }
 private:
  // returns the stride type, kDefaultStride or kStrideEqualNumCols,
  // at the output of the i'th component.
  inline MatrixStrideType GetStrideType(int32 i) const;

  // returns true if at least one of 'components_' returns the kUpdatable flag
  // in its flags.
  bool IsUpdatable() const;

  // the maximum number of
  int32 max_rows_process_;
  std::vector<Component*> components_;

};


} // namespace nnet3
} // namespace kaldi


#endif<|MERGE_RESOLUTION|>--- conflicted
+++ resolved
@@ -422,13 +422,8 @@
   virtual std::string Type() const { return "RectifiedLinearComponent"; }
   virtual Component* Copy() const { return new RectifiedLinearComponent(*this); }
   virtual int32 Properties() const {
-<<<<<<< HEAD
-    return kSimpleComponent|kLinearInInput|kBackpropNeedsOutput|kPropagateInPlace|
+    return kSimpleComponent|kBackpropNeedsOutput|kPropagateInPlace|
         kStoresStats|(block_dim_ != dim_ ? kInputContiguous : 0);
-
-=======
-    return kSimpleComponent|kBackpropNeedsOutput|kPropagateInPlace|kStoresStats;
->>>>>>> db286503
   }
   virtual void* Propagate(const ComponentPrecomputedIndexes *indexes,
                          const CuMatrixBase<BaseFloat> &in,
