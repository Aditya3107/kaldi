--- conflicted
+++ resolved
@@ -416,12 +416,9 @@
                       will constrain the parameter matrix to be closer to "any
                       alpha" times a semi-orthogonal matrix, without changing
                       its overall norm.
-<<<<<<< HEAD
-=======
      l4-rearrange=false   If you set this to true and l4-regularize is set,
-                      it will reshape the
->>>>>>> 4c3d7b0b
-
+                      it will reshape the matrix before doing l4... TODO:
+                      figure out how.
 
    Initialization parameters:
       param-stddev    Standard deviation of the linear parameters of the
@@ -557,25 +554,18 @@
   };
 
   CuMatrixBase<BaseFloat> &LinearParams() { return linear_params_; }
-<<<<<<< HEAD
-=======
+
   const CuMatrixBase<BaseFloat> &LinearParams() const { return linear_params_; }
->>>>>>> 4c3d7b0b
 
   // This allows you to resize the vector in order to add a bias where
   // there previously was none-- obviously this should be done carefully.
   CuVector<BaseFloat> &BiasParams() { return bias_params_; }
-<<<<<<< HEAD
-
-  BaseFloat OrthonormalConstraint() const { return orthonormal_constraint_; }
-
-  void ConsolidateMemory();
-=======
   const CuVector<BaseFloat> &BiasParams() const { return bias_params_; }
+
 
   BaseFloat OrthonormalConstraint() const { return orthonormal_constraint_; }
   bool L4Rearrange() const { return l4_rearrange_; }
->>>>>>> 4c3d7b0b
+  void ConsolidateMemory();
  private:
 
   // This static function is a utility function that extracts a CuSubMatrix
@@ -628,12 +618,9 @@
   // it doesn't actually do anything with it directly.
   BaseFloat orthonormal_constraint_;
 
-<<<<<<< HEAD
-=======
   // see documentation above for l4-rearrange.
   bool l4_rearrange_;
 
->>>>>>> 4c3d7b0b
   // Controls whether or not the natural-gradient is used.  Note: even if this
   // is true, if is_gradient_ (from the UpdatableComponent base class) is true,
   // we'll do the 'simple' update that doesn't include natural gradient.
