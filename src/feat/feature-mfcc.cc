--- conflicted
+++ resolved
@@ -25,22 +25,18 @@
 namespace kaldi {
 
 
-void MfccComputer::Compute(BaseFloat vtln_warp,
+void MfccComputer::Compute(BaseFloat signal_log_energy,
+                           BaseFloat vtln_warp,
                            VectorBase<BaseFloat> *signal_frame,
                            VectorBase<BaseFloat> *feature) {
   KALDI_ASSERT(signal_frame->Dim() == opts_.frame_opts.PaddedWindowSize() &&
                feature->Dim() == this->Dim());
 
-  BaseFloat signal_log_energy;
-  if (opts_.use_energy)
+  const MelBanks &mel_banks = *(GetMelBanks(vtln_warp));
+
+  if (opts_.use_energy && !opts_.raw_energy)
     signal_log_energy = Log(std::max<BaseFloat>(VecVec(*signal_frame, *signal_frame),
-<<<<<<< HEAD
-                                                opts_.energy_floor));
-
-  const MelBanks &mel_banks = *(GetMelBanks(vtln_warp));
-=======
                                      std::numeric_limits<float>::epsilon()));
->>>>>>> e643c730
 
   if (srfft_ != NULL)  // Compute FFT using the split-radix algorithm.
     srfft_->Compute(signal_frame->Data(), true);
@@ -54,15 +50,33 @@
 
   mel_banks.Compute(power_spectrum, &mel_energies_);
 
-  mel_energies_.ApplyFloor(opts_.energy_floor);
-  mel_energies_.ApplyLog();
+  // avoid log of zero (which should be prevented anyway by dithering).
+  mel_energies_.ApplyFloor(std::numeric_limits<float>::epsilon());
+  mel_energies_.ApplyLog();  // take the log.
 
   feature->SetZero();  // in case there were NaNs.
   // feature = dct_matrix_ * mel_energies [which now have log]
   feature->AddMatVec(1.0, dct_matrix_, kNoTrans, mel_energies_, 0.0);
 
-  if (opts_.use_energy)
+  if (opts_.cepstral_lifter != 0.0)
+    feature->MulElements(lifter_coeffs_);
+
+  if (opts_.use_energy) {
+    if (opts_.energy_floor > 0.0 && signal_log_energy < log_energy_floor_)
+      signal_log_energy = log_energy_floor_;
     (*feature)(0) = signal_log_energy;
+  }
+
+  if (opts_.htk_compat) {
+    BaseFloat energy = (*feature)(0);
+    for (int32 i = 0; i < opts_.num_ceps - 1; i++)
+      (*feature)(i) = (*feature)(i+1);
+    if (!opts_.use_energy)
+      energy *= M_SQRT2;  // scale on C0 (actually removing a scale
+    // we previously added that's part of one common definition of
+    // the cosine transform.)
+    (*feature)(opts_.num_ceps - 1)  = energy;
+  }
 }
 
 MfccComputer::MfccComputer(const MfccOptions &opts):
@@ -84,6 +98,12 @@
   SubMatrix<BaseFloat> dct_rows(dct_matrix, 0, opts.num_ceps, 0, num_bins);
   dct_matrix_.Resize(opts.num_ceps, num_bins);
   dct_matrix_.CopyFromMat(dct_rows);  // subset of rows.
+  if (opts.cepstral_lifter != 0.0) {
+    lifter_coeffs_.Resize(opts.num_ceps);
+    ComputeLifterCoeffs(opts.cepstral_lifter, &lifter_coeffs_);
+  }
+  if (opts.energy_floor > 0.0)
+    log_energy_floor_ = Log(opts.energy_floor);
 
   int32 padded_window_size = opts.frame_opts.PaddedWindowSize();
   if ((padded_window_size & (padded_window_size-1)) == 0)  // Is a power of two...
@@ -97,6 +117,7 @@
 MfccComputer::MfccComputer(const MfccComputer &other):
     opts_(other.opts_), lifter_coeffs_(other.lifter_coeffs_),
     dct_matrix_(other.dct_matrix_),
+    log_energy_floor_(other.log_energy_floor_),
     mel_banks_(other.mel_banks_),
     srfft_(NULL),
     mel_energies_(other.mel_energies_.Dim(), kUndefined) {
