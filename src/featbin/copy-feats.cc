// featbin/copy-feats.cc

// Copyright 2009-2011  Microsoft Corporation
//                2013  Johns Hopkins University (author: Daniel Povey)

// See ../../COPYING for clarification regarding multiple authors
//
// Licensed under the Apache License, Version 2.0 (the "License");
// you may not use this file except in compliance with the License.
// You may obtain a copy of the License at
//
//  http://www.apache.org/licenses/LICENSE-2.0
//
// THIS CODE IS PROVIDED *AS IS* BASIS, WITHOUT WARRANTIES OR CONDITIONS OF ANY
// KIND, EITHER EXPRESS OR IMPLIED, INCLUDING WITHOUT LIMITATION ANY IMPLIED
// WARRANTIES OR CONDITIONS OF TITLE, FITNESS FOR A PARTICULAR PURPOSE,
// MERCHANTABLITY OR NON-INFRINGEMENT.
// See the Apache 2 License for the specific language governing permissions and
// limitations under the License.

#include "base/kaldi-common.h"
#include "util/common-utils.h"
#include "matrix/kaldi-matrix.h"


int main(int argc, char *argv[]) {
  try {
    using namespace kaldi;

    const char *usage =
        "Copy features [and possibly change format]\n"
        "Usage: copy-feats [options] <feature-rspecifier> <feature-wspecifier>\n"
        "or:   copy-feats [options] <feats-rxfilename> <feats-wxfilename>\n"
        "e.g.: copy-feats ark:- ark,scp:foo.ark,foo.scp\n"
        " or: copy-feats ark:foo.ark ark,t:txt.ark\n"
        "See also: copy-matrix, copy-feats-to-htk, copy-feats-to-sphinx, select-feats,\n"
        "extract-rows, subset-feats, subsample-feats, splice-feats, paste-feats,\n"
        "concat-feats\n";

    ParseOptions po(usage);
    bool binary = true;
    bool htk_in = false;
    bool sphinx_in = false;
    bool compress = false;
<<<<<<< HEAD
    std::string lengths_wspecifier;
=======
    std::string num_frames_wspecifier;
>>>>>>> 30eea4e0
    po.Register("htk-in", &htk_in, "Read input as HTK features");
    po.Register("sphinx-in", &sphinx_in, "Read input as Sphinx features");
    po.Register("binary", &binary, "Binary-mode output (not relevant if writing "
                "to archive)");
    po.Register("compress", &compress, "If true, write output in compressed form"
                "(only currently supported for wxfilename, i.e. archive/script,"
                "output)");
<<<<<<< HEAD
    po.Register("write-lengths", &lengths_wspecifier,
                "Wspecifier to write length in frames of each utterance. "
                "e.g. 'ark,t:utt2frames'.  Only applicable if writing tables, "
=======
    po.Register("write-num-frames", &num_frames_wspecifier,
                "Wspecifier to write length in frames of each utterance. "
                "e.g. 'ark,t:utt2num_frames'.  Only applicable if writing tables, "
>>>>>>> 30eea4e0
                "not when this program is writing individual files.  See also "
                "feat-to-len.");

    po.Read(argc, argv);

    if (po.NumArgs() != 2) {
      po.PrintUsage();
      exit(1);
    }

    int32 num_done = 0;

    if (ClassifyRspecifier(po.GetArg(1), NULL, NULL) != kNoRspecifier) {
      // Copying tables of features.
      std::string rspecifier = po.GetArg(1);
      std::string wspecifier = po.GetArg(2);
<<<<<<< HEAD
      Int32Writer lengths_writer(lengths_wspecifier);
=======
      Int32Writer num_frames_writer(num_frames_wspecifier);
>>>>>>> 30eea4e0

      if (!compress) {
        BaseFloatMatrixWriter kaldi_writer(wspecifier);
        if (htk_in) {
          SequentialTableReader<HtkMatrixHolder> htk_reader(rspecifier);
          for (; !htk_reader.Done(); htk_reader.Next(), num_done++) {
            kaldi_writer.Write(htk_reader.Key(), htk_reader.Value().first);
<<<<<<< HEAD
            if (!lengths_wspecifier.empty())
              lengths_writer.Write(htk_reader.Key(),
                                   htk_reader.Value().first.NumRows());
=======
            if (!num_frames_wspecifier.empty())
              num_frames_writer.Write(htk_reader.Key(),
                                      htk_reader.Value().first.NumRows());
>>>>>>> 30eea4e0
          }
        } else if (sphinx_in) {
          SequentialTableReader<SphinxMatrixHolder<> > sphinx_reader(rspecifier);
          for (; !sphinx_reader.Done(); sphinx_reader.Next(), num_done++) {
            kaldi_writer.Write(sphinx_reader.Key(), sphinx_reader.Value());
<<<<<<< HEAD
            if (!lengths_wspecifier.empty())
              lengths_writer.Write(sphinx_reader.Key(),
                                   sphinx_reader.Value().NumRows());
=======
            if (!num_frames_wspecifier.empty())
              num_frames_writer.Write(sphinx_reader.Key(),
                                      sphinx_reader.Value().NumRows());
>>>>>>> 30eea4e0
          }
        } else {
          SequentialBaseFloatMatrixReader kaldi_reader(rspecifier);
          for (; !kaldi_reader.Done(); kaldi_reader.Next(), num_done++) {
            kaldi_writer.Write(kaldi_reader.Key(), kaldi_reader.Value());
<<<<<<< HEAD
            if (!lengths_wspecifier.empty())
              lengths_writer.Write(kaldi_reader.Key(),
                                   kaldi_reader.Value().NumRows());
=======
            if (!num_frames_wspecifier.empty())
              num_frames_writer.Write(kaldi_reader.Key(),
                                      kaldi_reader.Value().NumRows());
>>>>>>> 30eea4e0
          }
        }
      } else {
        CompressedMatrixWriter kaldi_writer(wspecifier);
        if (htk_in) {
          SequentialTableReader<HtkMatrixHolder> htk_reader(rspecifier);
          for (; !htk_reader.Done(); htk_reader.Next(), num_done++)
            kaldi_writer.Write(htk_reader.Key(),
                               CompressedMatrix(htk_reader.Value().first));
        } else if (sphinx_in) {
          SequentialTableReader<SphinxMatrixHolder<> > sphinx_reader(rspecifier);
          for (; !sphinx_reader.Done(); sphinx_reader.Next(), num_done++)
            kaldi_writer.Write(sphinx_reader.Key(),
                               CompressedMatrix(sphinx_reader.Value()));
        } else {
          SequentialBaseFloatMatrixReader kaldi_reader(rspecifier);
          for (; !kaldi_reader.Done(); kaldi_reader.Next(), num_done++)
            kaldi_writer.Write(kaldi_reader.Key(),
                               CompressedMatrix(kaldi_reader.Value()));
        }
      }
      KALDI_LOG << "Copied " << num_done << " feature matrices.";
      return (num_done != 0 ? 0 : 1);
    } else {
      KALDI_ASSERT(!compress && "Compression not yet supported for single files");
<<<<<<< HEAD
      if (!lengths_wspecifier.empty())
        KALDI_ERR << "--write-lengths option not supported when writing/reading "
=======
      if (!num_frames_wspecifier.empty())
        KALDI_ERR << "--write-num-frames option not supported when writing/reading "
>>>>>>> 30eea4e0
                  << "single files.";

      std::string feat_rxfilename = po.GetArg(1), feat_wxfilename = po.GetArg(2);

      Matrix<BaseFloat> feat_matrix;
      if (htk_in) {
        Input ki(feat_rxfilename); // Doesn't look for read binary header \0B, because
        // no bool* pointer supplied.
        HtkHeader header; // we discard this info.
        ReadHtk(ki.Stream(), &feat_matrix, &header);
      } else if (sphinx_in) {
        KALDI_ERR << "For single files, sphinx input is not yet supported.";
      } else {
        ReadKaldiObject(feat_rxfilename, &feat_matrix);
      }
      WriteKaldiObject(feat_matrix, feat_wxfilename, binary);
      KALDI_LOG << "Copied features from " << PrintableRxfilename(feat_rxfilename)
                << " to " << PrintableWxfilename(feat_wxfilename);
    }
  } catch(const std::exception &e) {
    std::cerr << e.what();
    return -1;
  }
}<|MERGE_RESOLUTION|>--- conflicted
+++ resolved
@@ -42,11 +42,7 @@
     bool htk_in = false;
     bool sphinx_in = false;
     bool compress = false;
-<<<<<<< HEAD
-    std::string lengths_wspecifier;
-=======
     std::string num_frames_wspecifier;
->>>>>>> 30eea4e0
     po.Register("htk-in", &htk_in, "Read input as HTK features");
     po.Register("sphinx-in", &sphinx_in, "Read input as Sphinx features");
     po.Register("binary", &binary, "Binary-mode output (not relevant if writing "
@@ -54,15 +50,9 @@
     po.Register("compress", &compress, "If true, write output in compressed form"
                 "(only currently supported for wxfilename, i.e. archive/script,"
                 "output)");
-<<<<<<< HEAD
-    po.Register("write-lengths", &lengths_wspecifier,
-                "Wspecifier to write length in frames of each utterance. "
-                "e.g. 'ark,t:utt2frames'.  Only applicable if writing tables, "
-=======
     po.Register("write-num-frames", &num_frames_wspecifier,
                 "Wspecifier to write length in frames of each utterance. "
                 "e.g. 'ark,t:utt2num_frames'.  Only applicable if writing tables, "
->>>>>>> 30eea4e0
                 "not when this program is writing individual files.  See also "
                 "feat-to-len.");
 
@@ -79,11 +69,7 @@
       // Copying tables of features.
       std::string rspecifier = po.GetArg(1);
       std::string wspecifier = po.GetArg(2);
-<<<<<<< HEAD
-      Int32Writer lengths_writer(lengths_wspecifier);
-=======
       Int32Writer num_frames_writer(num_frames_wspecifier);
->>>>>>> 30eea4e0
 
       if (!compress) {
         BaseFloatMatrixWriter kaldi_writer(wspecifier);
@@ -91,43 +77,25 @@
           SequentialTableReader<HtkMatrixHolder> htk_reader(rspecifier);
           for (; !htk_reader.Done(); htk_reader.Next(), num_done++) {
             kaldi_writer.Write(htk_reader.Key(), htk_reader.Value().first);
-<<<<<<< HEAD
-            if (!lengths_wspecifier.empty())
-              lengths_writer.Write(htk_reader.Key(),
-                                   htk_reader.Value().first.NumRows());
-=======
             if (!num_frames_wspecifier.empty())
               num_frames_writer.Write(htk_reader.Key(),
                                       htk_reader.Value().first.NumRows());
->>>>>>> 30eea4e0
           }
         } else if (sphinx_in) {
           SequentialTableReader<SphinxMatrixHolder<> > sphinx_reader(rspecifier);
           for (; !sphinx_reader.Done(); sphinx_reader.Next(), num_done++) {
             kaldi_writer.Write(sphinx_reader.Key(), sphinx_reader.Value());
-<<<<<<< HEAD
-            if (!lengths_wspecifier.empty())
-              lengths_writer.Write(sphinx_reader.Key(),
-                                   sphinx_reader.Value().NumRows());
-=======
             if (!num_frames_wspecifier.empty())
               num_frames_writer.Write(sphinx_reader.Key(),
                                       sphinx_reader.Value().NumRows());
->>>>>>> 30eea4e0
           }
         } else {
           SequentialBaseFloatMatrixReader kaldi_reader(rspecifier);
           for (; !kaldi_reader.Done(); kaldi_reader.Next(), num_done++) {
             kaldi_writer.Write(kaldi_reader.Key(), kaldi_reader.Value());
-<<<<<<< HEAD
-            if (!lengths_wspecifier.empty())
-              lengths_writer.Write(kaldi_reader.Key(),
-                                   kaldi_reader.Value().NumRows());
-=======
             if (!num_frames_wspecifier.empty())
               num_frames_writer.Write(kaldi_reader.Key(),
                                       kaldi_reader.Value().NumRows());
->>>>>>> 30eea4e0
           }
         }
       } else {
@@ -153,13 +121,8 @@
       return (num_done != 0 ? 0 : 1);
     } else {
       KALDI_ASSERT(!compress && "Compression not yet supported for single files");
-<<<<<<< HEAD
-      if (!lengths_wspecifier.empty())
-        KALDI_ERR << "--write-lengths option not supported when writing/reading "
-=======
       if (!num_frames_wspecifier.empty())
         KALDI_ERR << "--write-num-frames option not supported when writing/reading "
->>>>>>> 30eea4e0
                   << "single files.";
 
       std::string feat_rxfilename = po.GetArg(1), feat_wxfilename = po.GetArg(2);
